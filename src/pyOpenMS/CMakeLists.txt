# --------------------------------------------------------------------------
#                   OpenMS -- Open-Source Mass Spectrometry
# --------------------------------------------------------------------------
# Copyright The OpenMS Team -- Eberhard Karls University Tuebingen,
# ETH Zurich, and Freie Universitaet Berlin 2002-2021.
#
# This software is released under a three-clause BSD license:
#  * Redistributions of source code must retain the above copyright
#    notice, this list of conditions and the following disclaimer.
#  * Redistributions in binary form must reproduce the above copyright
#    notice, this list of conditions and the following disclaimer in the
#    documentation and/or other materials provided with the distribution.
#  * Neither the name of any author or any participating institution
#    may be used to endorse or promote products derived from this software
#    without specific prior written permission.
# For a full list of authors, refer to the file AUTHORS.
# --------------------------------------------------------------------------
# THIS SOFTWARE IS PROVIDED BY THE COPYRIGHT HOLDERS AND CONTRIBUTORS "AS IS"
# AND ANY EXPRESS OR IMPLIED WARRANTIES, INCLUDING, BUT NOT LIMITED TO, THE
# IMPLIED WARRANTIES OF MERCHANTABILITY AND FITNESS FOR A PARTICULAR PURPOSE
# ARE DISCLAIMED. IN NO EVENT SHALL ANY OF THE AUTHORS OR THE CONTRIBUTING
# INSTITUTIONS BE LIABLE FOR ANY DIRECT, INDIRECT, INCIDENTAL, SPECIAL,
# EXEMPLARY, OR CONSEQUENTIAL DAMAGES (INCLUDING, BUT NOT LIMITED TO,
# PROCUREMENT OF SUBSTITUTE GOODS OR SERVICES; LOSS OF USE, DATA, OR PROFITS;
# OR BUSINESS INTERRUPTION) HOWEVER CAUSED AND ON ANY THEORY OF LIABILITY,
# WHETHER IN CONTRACT, STRICT LIABILITY, OR TORT (INCLUDING NEGLIGENCE OR
# OTHERWISE) ARISING IN ANY WAY OUT OF THE USE OF THIS SOFTWARE, EVEN IF
# ADVISED OF THE POSSIBILITY OF SUCH DAMAGE.
#
# --------------------------------------------------------------------------
# $Maintainer: Hannes Röst $
# $Authors: Hannes Röst, Uwe Schmitt, Stephan Aiche $
# --------------------------------------------------------------------------
cmake_minimum_required(VERSION 3.1 FATAL_ERROR)
project("pyOpenMS" LANGUAGES C CXX)

if(NOT TARGET OpenMS)
  find_package(OpenMS)
  include(../../cmake/modules/GetGitRevisionDescription.cmake) #TODO set module path instead?
  git_short_info(OPENMS_GIT_SHORT_REFSPEC OPENMS_GIT_SHORT_SHA1 OPENMS_GIT_LC_DATE)
endif()

option(NO_DEPENDENCIES "Do not bundle dependencies into pyOpenMS build folder and wheel" OFF)

#------------------------------------------------------------------------------
# helper to copy/configure files from source to build
function(_copy_assets _asset_dir _regex _target_dir)
  file(GLOB _assets "${_asset_dir}/${_regex}")
  foreach(_asset_file ${_assets})
    # make path relative
    file(RELATIVE_PATH _relative_path ${_asset_dir} ${_asset_file})
    configure_file(${_asset_file} ${_target_dir}/${_relative_path} COPYONLY)
  endforeach()
endfunction()

# for backwards compatibility
if (PYTHON_EXECUTABLE)
  set(Python_EXECUTABLE ${PYTHON_EXECUTABLE})
endif()

#------------------------------------------------------------------------------
# find and handle python (Development for macros to build python modules)
find_package(Python COMPONENTS Interpreter Development)

message(STATUS "Python found at ${Python_EXECUTABLE} with version ${Python_VERSION} (if this is wrong, see https://cmake.org/cmake/help/latest/module/FindPython.html and configure with e.g. -DPython_EXECUTABLE:=/path/to/python)")

if(UNIX AND NOT APPLE AND NOT CYGWIN)
    set(LINUX TRUE)
endif()

#------------------------------------------------------------------------------
# See https://wiki.python.org/moin/WindowsCompilers
# Windows support requires that the correct Python version is matched to the
# correct MSVS version:
# * Python 2.[67] needs to be compiled with MSVS 2008
# * Python 3.[34] needs to be compiled with MSVS 2010
# * Python 3.[5678] needs to be compiled with MSVS 2015
if(WIN32)
    if(SKIP_WIN_COMPILERCHECK)
        message(STATUS "Skipping MS Visual C++ compiler check (not recommended)")
    elseif(MSVC90 AND (${Python_VERSION} STREQUAL "2.6" OR ${Python_VERSION} STREQUAL "2.7" ))
        message(STATUS "Need Visual C++ 2008 compiler for building Python 2.[67] extensions -- ok")
    elseif(MSVC10 AND (${Python_VERSION} STREQUAL "3.3" OR ${Python_VERSION} STREQUAL "3.4" ))
        message(STATUS "Need Visual C++ 2010 compiler for building Python 3.[34] extensions -- ok")
    elseif(MSVC14 AND (${Python_VERSION} VERSION_GREATER_EQUAL "3.5" ))
        message(STATUS "Need Visual C++ 2015/2017/2019 compiler for building Python 3.5+ extensions -- ok")
    else()
        message(STATUS "Need Visual C++ 2008 compiler for building Python 2.[67] extensions")
        message(STATUS "Need Visual C++ 2010 compiler for building Python 3.[34] extensions")
        message(STATUS "Need Visual C++ 2015/2017/2019 compiler for building Python 3.5+ extensions")
        message(STATUS "To skip this check, please configure with -DSKIP_WIN_COMPILERCHECK=On")
        message(FATAL_ERROR "Either reconfigure with the correct Visual Studio generator, select a different Python version with -DPython_EXECUTABLE:FILEPATH=/path/to/python or disable pyOpenMS.")
    endif()

    # Try to find MSVS runtime libs
    include(InstallRequiredSystemLibraries)

    if("${MSVS_RTLIBS}" STREQUAL "")
        set(MSVS_RTLIBS "${CMAKE_INSTALL_SYSTEM_RUNTIME_LIBS}")
    endif()
     
    if("${MSVS_RTLIBS}" STREQUAL "")
        message(FATAL_ERROR "Did not find MSVS runtime, either provide with -DMSVS_RTLIBS='lib1;lib2' or disable pyOpenMS.")
    else()
    message(STATUS "Found MSVS runtime: ${MSVS_RTLIBS}")
    endif()

endif(WIN32)

#------------------------------------------------------------------------------
# Find Cython as module
execute_process(
  COMMAND
  ${PYTHON_EXECUTABLE} -c "import Cython"
  RESULT_VARIABLE CYTHON_MODULE_NOTFOUND
  ERROR_QUIET
  OUTPUT_QUIET
)

if (CYTHON_MODULE_NOTFOUND)
    message(FATAL_ERROR "Cython import failed for the given Python executable.")
    set(CYTHON_MODULE_VERSION_CHECK_OK 0)
else()
    # check minor version of Cython (0.xx.yy)
    # Working versions (tested manually) are 0.25.2+
    execute_process(
      COMMAND
<<<<<<< HEAD
      ${Python_EXECUTABLE} -c "import Cython; exit(int(Cython.__version__.split('.')[0]) > 0 or int(Cython.__version__.split('.')[1]) > 25 or (int(Cython.__version__.split('.')[1]) == 25 and int(Cython.__version__.split('.')[2]) >= 2))"
      RESULT_VARIABLE _CYTHON_VERSION_OK
      ERROR_QUIET
      OUTPUT_QUIET
  )
  execute_process(
      COMMAND
      ${Python_EXECUTABLE} -c "from __future__ import print_function; import Cython; print (Cython.__version__)"
      OUTPUT_VARIABLE CYTHON_VERSION
      OUTPUT_STRIP_TRAILING_WHITESPACE
  )
  if(_CYTHON_VERSION_OK)
      message(STATUS "Looking for Cython - found Cython ${CYTHON_VERSION}, version ok")
      set(CYTHON_VERSION_OK TRUE)
  else()
      message(STATUS "Found Cython version ${CYTHON_VERSION}. The version is too old (>= 0.25.2 is required)")
      message(FATAL_ERROR "Please upgrade Cython or disable pyOpenMS.")
  endif()
=======
      ${PYTHON_EXECUTABLE} -c "import Cython; exit(int(Cython.__version__.split('.')[1]) > 25 or (int(Cython.__version__.split('.')[1]) == 25 and int(Cython.__version__.split('.')[2]) >= 2))"
      RESULT_VARIABLE CYTHON_MODULE_VERSION_CHECK_OK
      ERROR_QUIET
      OUTPUT_QUIET
    )

    if(CYTHON_MODULE_VERSION_CHECK_OK)
        execute_process(
          COMMAND
          ${PYTHON_EXECUTABLE} -c "from __future__ import print_function; import Cython; print (Cython.__version__)"
          OUTPUT_VARIABLE CYTHON_VERSION
          OUTPUT_STRIP_TRAILING_WHITESPACE
        )
        message(STATUS "Looking for Cython - found Cython version ${CYTHON_VERSION}. Version ok")
    else()
        message(STATUS "Looking for Cython - found Cython version ${CYTHON_VERSION}. The version is too old (>= 0.25.2 is required)")
        message(FATAL_ERROR "Please upgrade Cython or disable pyOpenMS.")
    endif()
>>>>>>> efc244ee
endif()

#------------------------------------------------------------------------------
# Check for autowrap
execute_process(
     COMMAND
     ${Python_EXECUTABLE} -c "import autowrap"
     RESULT_VARIABLE AUTOWRAP_MISSING
     ERROR_QUIET
     OUTPUT_QUIET
)

set(AUTOWRAP_VERSION_OK FALSE)
if(AUTOWRAP_MISSING)
	message(STATUS "Looking for autowrap - not found")
else()
    execute_process(
        COMMAND
        ${Python_EXECUTABLE} -c "import autowrap; exit(autowrap.version >= (0, 22, 5))"
        RESULT_VARIABLE _AUTOWRAP_VERSION_OK
        ERROR_QUIET
        OUTPUT_QUIET
    )
    execute_process(
        COMMAND
        ${Python_EXECUTABLE} -c "from __future__ import print_function; import autowrap; print ('%d.%d.%d' % (autowrap.version))"
        OUTPUT_VARIABLE AUTOWRAP_VERSION
        OUTPUT_STRIP_TRAILING_WHITESPACE
    )
    execute_process(
        COMMAND
        ${Python_EXECUTABLE} -c "from __future__ import print_function; import autowrap; print (''.join([autowrap.__path__[0],'/data_files/autowrap/']))"
        OUTPUT_VARIABLE AUTOWRAP_INCLUDES
        OUTPUT_STRIP_TRAILING_WHITESPACE
    )
    if(_AUTOWRAP_VERSION_OK)
        message(STATUS "Looking for autowrap - found autowrap ${AUTOWRAP_VERSION}, version ok")
        set(AUTOWRAP_VERSION_OK TRUE)
    else()
        message(STATUS "Found autowrap version ${AUTOWRAP_VERSION}. The version is too old (>= 0.22.5 is required)")
        message(FATAL_ERROR "Please upgrade autowrap or disable pyOpenMS.")
    endif()
endif()


#------------------------------------------------------------------------------
# Check for Nose Test Framework
execute_process(
     COMMAND
     ${Python_EXECUTABLE} -c "import nose"
     RESULT_VARIABLE _NOSE_MISSING
     ERROR_QUIET
     OUTPUT_QUIET
)

set(NOSE_MISSING TRUE)
if( _NOSE_MISSING EQUAL 0)
    set(NOSE_MISSING FALSE)
endif()
if(NOSE_MISSING)
	message(FATAL_ERROR "Looking for nose testing framework - not found")
else()
	message(STATUS "Looking for nose testing framework - found")
endif()

#------------------------------------------------------------------------------
# Check for Numpy (TODO since CMake 3.17 this can be done in the same call with the FindPython module)
execute_process(
     COMMAND
     ${Python_EXECUTABLE} -c "import numpy"
     RESULT_VARIABLE _NUMPY_MISSING
     ERROR_QUIET
     OUTPUT_QUIET
)

set(NUMPY_MISSING TRUE)
if( _NUMPY_MISSING EQUAL 0)
  set(NUMPY_MISSING FALSE)
endif()
if(NUMPY_MISSING)
	message(FATAL_ERROR "Looking for numpy - not found")
else()
	message(STATUS "Looking for numpy - found")
endif()


#------------------------------------------------------------------------------
# Check for setuptools

execute_process(
     COMMAND
     ${Python_EXECUTABLE} -c "import setuptools"
     RESULT_VARIABLE SETUPTOOLS_MISSING
     ERROR_QUIET
     OUTPUT_QUIET
)

set(SETUPTOOLS_VERSION_OK FALSE)

if(SETUPTOOLS_MISSING)
	message(STATUS "Looking for setuptools - not found")
else()
    execute_process(
        COMMAND
        ${Python_EXECUTABLE} -c "import setuptools; exit(int(setuptools.__version__.split('.')[0]) >= 12)"
        RESULT_VARIABLE _SETUPTOOLS_VERSION_OK
        ERROR_QUIET
        OUTPUT_QUIET
    )
    execute_process(
        COMMAND
        ${Python_EXECUTABLE} -c "from __future__ import print_function;import setuptools; print(setuptools.__version__)"
        OUTPUT_VARIABLE SETUPTOOLS_VERSION
        OUTPUT_STRIP_TRAILING_WHITESPACE
    )
    if(_SETUPTOOLS_VERSION_OK)
        message(STATUS "Looking for setuptools - found setuptools ${SETUPTOOLS_VERSION}, version ok")
        set(SETUPTOOLS_VERSION_OK TRUE)
    else()
        message(STATUS "Found setuptools version ${SETUPTOOLS_VERSION}. The version is too old (>= 12.0 is required)")
        message(FATAL_ERROR "Please upgrade setuptools or disable pyOpenMS.")
    endif()
endif()

#------------------------------------------------------------------------------
# Check for python wheel
execute_process(
     COMMAND
     ${Python_EXECUTABLE} -c "import wheel"
     RESULT_VARIABLE WHEEL_MISSING
     ERROR_QUIET
     OUTPUT_QUIET
)

if(WHEEL_MISSING)
  message(FATAL_ERROR "Looking for python wheel - not found")
endif()

#------------------------------------------------------------------------------
# Handle missing libraries (this should never be reached, as the individual
#  parts should fire FATAL_ERRORs if something is missing)
if(NUMPY_MISSING OR CYTHON_MODULE_NOTFOUND OR NOT CYTHON_MODULE_VERSION_CHECK_OK OR NOT AUTOWRAP_VERSION_OK OR NOSE_MISSING
   OR SETUPTOOLS_MISSING OR WHEEL_MISSING)
  message(FATAL_ERROR "Required Python modules not found or out of date")
endif()
    
# Find NumPy headers
exec_program(${Python_EXECUTABLE}
    ARGS "-c \"import numpy; print(numpy.get_include())\""
    OUTPUT_VARIABLE NUMPY_INCLUDE_DIR
    RETURN_VALUE NUMPY_NOT_FOUND
    )
if(NUMPY_NOT_FOUND)
    message(FATAL_ERROR "NumPy headers not found")
endif()

# Find Python headers
exec_program(${Python_EXECUTABLE}
    ARGS "-c \"import sysconfig; print(sysconfig.get_paths()['include'])\""
    OUTPUT_VARIABLE PYTHON_INCLUDE_DIRS
    RETURN_VALUE PYTHON_INCLUDE_DIRS_NOT_FOUND
    )
if(PYTHON_INCLUDE_DIRS_NOT_FOUND)
    message(FATAL_ERROR "Python headers not found")
endif()


# Get suffix for python C(++) extensions
exec_program(${Python_EXECUTABLE}
    ARGS "-c \"import sysconfig; print(sysconfig.get_config_var('EXT_SUFFIX'))\""
    OUTPUT_VARIABLE PYTHON_EXT_SUFFIX
    RETURN_VALUE PYTHON_EXT_SUFFIX_NOT_FOUND
    )
if(PYTHON_EXT_SUFFIX_NOT_FOUND)
    message(FATAL_ERROR "Could not determine suffix for Python C extensions.")
endif()


# This goes after, since it uses PythonInterp as a hint
if(WIN32)
    find_package(PythonLibs 3.5 REQUIRED)
endif()


#------------------------------------------------------------------------------
# clean python build directory from former cmake run (if exists)
# this can contain older versions of openms shared lib and might confuse
# the linker when working on pyopenms

file(REMOVE_RECURSE "${CMAKE_BINARY_DIR}/pyOpenMS/build")
file(REMOVE_RECURSE "${CMAKE_BINARY_DIR}/pyOpenMS/dist")
# OpenMS
file(REMOVE "${CMAKE_BINARY_DIR}/pyOpenMS/pyopenms/OpenMSd.dll")
file(REMOVE "${CMAKE_BINARY_DIR}/pyOpenMS/pyopenms/OpenMS.dll")
file(REMOVE "${CMAKE_BINARY_DIR}/pyOpenMS/pyopenms/libOpenMS.so")
file(REMOVE "${CMAKE_BINARY_DIR}/pyOpenMS/pyopenms/libOpenMS.dylib")
# OpenSwathAlgo
file(REMOVE "${CMAKE_BINARY_DIR}/pyOpenMS/pyopenms/OpenSwathAlgod.dll")
file(REMOVE "${CMAKE_BINARY_DIR}/pyOpenMS/pyopenms/OpenSwathAlgo.dll")
file(REMOVE "${CMAKE_BINARY_DIR}/pyOpenMS/pyopenms/libOpenSwathAlgo.so")
file(REMOVE "${CMAKE_BINARY_DIR}/pyOpenMS/pyopenms/libOpenSwathAlgo.dylib")

#------------------------------------------------------------------------------
# copy/configure files
file(MAKE_DIRECTORY ${CMAKE_BINARY_DIR}/pyOpenMS)
file(MAKE_DIRECTORY ${CMAKE_BINARY_DIR}/pyOpenMS/tests/unittests)
file(MAKE_DIRECTORY ${CMAKE_BINARY_DIR}/pyOpenMS/tests/memoryleaktests)
file(MAKE_DIRECTORY ${CMAKE_BINARY_DIR}/pyOpenMS/tests/integration_tests)
file(MAKE_DIRECTORY ${CMAKE_BINARY_DIR}/pyOpenMS/pyopenms)
file(MAKE_DIRECTORY ${CMAKE_BINARY_DIR}/pyOpenMS/pyopenms/share)
file(MAKE_DIRECTORY ${CMAKE_BINARY_DIR}/pyOpenMS/pyTOPP)
file(MAKE_DIRECTORY ${CMAKE_BINARY_DIR}/pyOpenMS/extra_includes)

_copy_assets("${PROJECT_SOURCE_DIR}/pyopenms/" "*.py" ${CMAKE_BINARY_DIR}/pyOpenMS/pyopenms/)
_copy_assets("${PROJECT_SOURCE_DIR}/pyopenms/" "*.sh" ${CMAKE_BINARY_DIR}/pyOpenMS/pyopenms/)
_copy_assets("${PROJECT_SOURCE_DIR}/pyTOPP/" "*.py" ${CMAKE_BINARY_DIR}/pyOpenMS/pyTOPP/)
_copy_assets("${PROJECT_SOURCE_DIR}/tests/unittests/" "*" ${CMAKE_BINARY_DIR}/pyOpenMS/tests/unittests)
_copy_assets("${PROJECT_SOURCE_DIR}/tests/" "*.mzXML" ${CMAKE_BINARY_DIR}/pyOpenMS/tests)
_copy_assets("${PROJECT_SOURCE_DIR}/tests/memoryleaktests/" "*" ${CMAKE_BINARY_DIR}/pyOpenMS/tests/memoryleaktests)
_copy_assets("${PROJECT_SOURCE_DIR}/tests/integration_tests/" "*" ${CMAKE_BINARY_DIR}/pyOpenMS/tests/integration_tests)
file(COPY ${PROJECT_SOURCE_DIR}/../../share DESTINATION ${CMAKE_BINARY_DIR}/pyOpenMS/pyopenms/)

# list of files required for the pyOpenMS build system
set(_pyopenms_files
  MANIFEST.in
  README.rst
  setup.py
  create_cpp_extension.py
  mac_fix_dependencies.rb
  version.py
  run_nose.py
  run_memleaks.py
  doCythonCompileOnly.py
)

foreach(pyfile ${_pyopenms_files})
  configure_file(${PROJECT_SOURCE_DIR}/${pyfile} ${CMAKE_BINARY_DIR}/pyOpenMS/${pyfile} COPYONLY)
endforeach()

set(_sub_pyopenms_files
  License.txt
  version.py
)

# list of files located in pyOpenMS/pyopenms
foreach(pyfile ${_sub_pyopenms_files})
  configure_file(${PROJECT_SOURCE_DIR}/${pyfile} ${CMAKE_BINARY_DIR}/pyOpenMS/pyopenms/${pyfile} COPYONLY)
endforeach()



#------------------------------------------------------------------------------
# If there are other, external libraries that we would like to link, we can
# specify them here:
set(INCLUDE_DIRS_EXTEND "")
set(LIBRARIES_EXTEND "")
set(LIBRARY_DIRS_EXTEND "")

if (WITH_CRAWDAD)
  set(INCLUDE_DIRS_EXTEND ${CRAWDAD_INCLUDE_DIRS} ${CRAWDAD_INCLUDE_DIRS}/msmat ${INCLUDE_DIRS_EXTEND})
  set(LIBRARIES_EXTEND "Crawdad" ${LIBRARIES_EXTEND})
  set(LIBRARY_DIRS_EXTEND ${CRAWDAD_INCLUDE_DIRS} ${LIBRARY_DIRS_EXTEND})
endif()

if (MT_ENABLE_OPENMP)
  find_package(OpenMP COMPONENTS CXX)
endif()
if (OpenMP_FOUND)
  list(APPEND INCLUDE_DIRS_EXTEND ${OpenMP_CXX_INCLUDE_DIR})
# Unfortunately this does not work, since CMake somehow calls the library on macOS "libomp".
# Althought the library name should clearly be just "omp". We do it manually in setup.py now.
# Might need regular updates..
# foreach(LIB ${OpenMP_CXX_LIB_NAMES}) # such as gomp, pthreads, omp, ...
#   list(APPEND LIBRARIES_EXTEND ${LIB})
#   #TODO maybe we need to add library and include paths as well. Let's hope they are in already registered folders
# endforeach()
endif()

#-----------------------------------------------------------------------------
# since boost 1.69 there seem to be symbols visible/imported after linking it
# statically into OpenMS. Therefore we need to link to it for pyOpenMS as well.
# Just using the OpenMS dependencies is hard since the CMake variables are
# a) mangled together with generator expressions (debug and release)
# b) do not specify if it was a static or dynamic library (on Unix this is easy to
# test from the extension, but not on Windows)
# c) may include recursively imported targets like Qt which list Qt::Core instead
# of the actual path
# If we only could get rid of distutils in general and do everything with CMake..
if(NOT WIN32)
  # the following does not work since the FindBoost does not annotate all target_properties,
  # when run without BOOST_USE_STATIC On or Off.
  #set(OBJECTS_EXTEND "\$<GENEX_EVAL:\$<\$<STREQUAL:\$<TARGET_LINKER_FILE_SUFFIX:Boost::regex>,\".a\">:\$<TARGET_LINKER_FILE:Boost::regex>>>")
  
  # the logic for static vs dynamic is in setup.py
  set(LIBRARIES_TO_BE_PARSED_EXTEND "\$<TARGET_LINKER_FILE:Boost::regex>" "\$<TARGET_LINKER_FILE:XercesC::XercesC>" )
  
  # the following gets all dependent libraries of OpenMS
  # for the current config but filters out imported targets unfortunately.
  # We would need something recursive
  #set(ALL_OPENMS_DEPENDENCIES "\$<FILTER:\$<TARGET_GENEX_EVAL:OpenMS,\$<TARGET_PROPERTY:OpenMS,LINK_LIBRARIES>>,INCLUDE,/>")
endif()

file(GENERATE
     OUTPUT ${CMAKE_BINARY_DIR}/pyOpenMS/env.py
     INPUT ${CMAKE_BINARY_DIR}/pyOpenMS/env.py)
       
#------------------------------------------------------------------------------
# write variables for setup.py as Python script into pyOpenMS/env.py
#  1 thread for compilation and using 8 modules seems like a reasonable number
#  for now
if(NOT PY_NUM_THREADS)
  set(PY_NUM_THREADS 1)
endif()
if(NOT PY_NUM_MODULES)
  set(PY_NUM_MODULES 8)
endif()

if ("${PY_NUM_MODULES}" GREATER "1")
    set(PYCPPFILES "")
    set(PYPYXFILES "")
    foreach(NUM RANGE 1 ${PY_NUM_MODULES})
      list(APPEND PYCPPFILES "${CMAKE_BINARY_DIR}/pyOpenMS/pyopenms/pyopenms_${NUM}.cpp")
      list(APPEND PYPYXFILES "${CMAKE_BINARY_DIR}/pyOpenMS/pyopenms/pyopenms_${NUM}.pyx")
    endforeach()
else()
    set(PYCPPFILES "${CMAKE_BINARY_DIR}/pyOpenMS/pyopenms/pyopenms.cpp")
    set(PYPYXFILES "${CMAKE_BINARY_DIR}/pyOpenMS/pyopenms/pyopenms.pyx")
endif()


# set data variable nightly builds use repository last change date
# yyyy-mm-dd 08:04:17 +0200 -> yyyymmdd
string(REPLACE "-" "" OPENMS_GIT_LC_DATE_REPLACED ${OPENMS_GIT_LC_DATE})
set(OPENMS_GIT_LC_DATE_REPLACED_LIST "${OPENMS_GIT_LC_DATE_REPLACED}")
separate_arguments(OPENMS_GIT_LC_DATE_REPLACED_LIST)
list(GET OPENMS_GIT_LC_DATE_REPLACED_LIST 0 OPENMS_GIT_LC_DATE_FORMAT)

set(_env_py_in ${PROJECT_SOURCE_DIR}/env.py.in)
set(_env_py ${CMAKE_BINARY_DIR}/pyOpenMS/env.py)

#------------------------------------------------------------------------------
# add additional sysroot information (osx)
if (APPLE)
  set(SYSROOT_OSX_PATH ${CMAKE_OSX_SYSROOT})
endif()
#------------------------------------------------------------------------------

#------------------------------------------------------------------------------
# collection of include dirs that is necessary to compile pyOpenMS

# Find Qt5 includes for pyOpenMS
find_package(Qt5 COMPONENTS Core Network REQUIRED)
get_target_property(QT_QMAKE_EXECUTABLE Qt5::qmake IMPORTED_LOCATION)
exec_program(${QT_QMAKE_EXECUTABLE} ARGS "-query QT_INSTALL_HEADERS" OUTPUT_VARIABLE QTHEADERS)
set(QT_INCLUDE_DIR ${QTHEADERS} CACHE INTERNAL "" FORCE)
exec_program(${QT_QMAKE_EXECUTABLE} ARGS "-v" OUTPUT_VARIABLE QT_QMAKE_VERSION_INFO)
exec_program(${QT_QMAKE_EXECUTABLE} ARGS "-query QT_INSTALL_LIBS" OUTPUT_VARIABLE QT_INSTALL_LIBS)
exec_program(${QT_QMAKE_EXECUTABLE} ARGS "-query QT_INSTALL_BINS" OUTPUT_VARIABLE QT_INSTALL_BINS)


set(PYOPENMS_INCLUDE_DIRS
  ${OpenSwathAlgo_INCLUDE_DIRECTORIES}
  ${OpenMS_INCLUDE_DIRECTORIES}
  ${QT_INCLUDE_DIR}
  ${PROJECT_SOURCE_DIR}/extra_includes
)

list(REMOVE_DUPLICATES PYOPENMS_INCLUDE_DIRS)

## use / instead of \ because a path might end in / and thus might generate invalid python code in env.py: r"C:\dev\contrib_build;c:\dev\Qt5.6.2_\5.6\msvc2015_64\"
file(TO_CMAKE_PATH "${CMAKE_PREFIX_PATH}" CONTRIB_DIR)
set(OPEN_MS_BUILD_TYPE ${CMAKE_BUILD_TYPE})

add_custom_target(
  prepare_pyopenms_libs
  DEPENDS OpenMS
)

if(NOT NO_DEPENDENCIES)
    # assemble the libraries

<<<<<<< HEAD
# copy the direct dependencies
# TODO should work with OpenMS only.
set(PYOPENMS_DEPENDENCIES OpenMS OpenSwathAlgo)
=======
    # copy the direct dependencies
    set(PYOPENMS_DEPENDENCIES OpenMS OpenSwathAlgo)
>>>>>>> efc244ee

    foreach (PYOPENMS_DEPENDENCY ${PYOPENMS_DEPENDENCIES})
    	add_custom_command(
    		TARGET prepare_pyopenms_libs POST_BUILD
    		COMMAND ${CMAKE_COMMAND} -E copy $<TARGET_FILE:${PYOPENMS_DEPENDENCY}> ${CMAKE_BINARY_DIR}/pyOpenMS/pyopenms
    	)
    endforeach()
    	
    # fixup these dependencies (i.e. get other dynamic dependencies recursively)
    if (APPLE) ## On APPLE use our script because in the libraries the "install_names" and "rpaths" need to be renamed
    ## this is done after "setup.py build_ext" but before setup.py bdist_wheel so that we fixup the resulting pyopenms.so's too
    else()
        ## Assemble common required non-system libraries
        ## Note that we do not need the QT plugins or QTGui libraries since we do not include GUI tools here.
        foreach (PYOPENMS_DEPENDENCY ${PYOPENMS_DEPENDENCIES})
            add_custom_command(
                TARGET prepare_pyopenms_libs POST_BUILD
                COMMAND ${CMAKE_COMMAND} -DDEPS="$<TARGET_FILE:${PYOPENMS_DEPENDENCY}>" -DTARGET="${CMAKE_BINARY_DIR}/pyOpenMS/pyopenms/" -DLOOKUP_DIRS="${OPENMS_CONTRIB_LIBS}/lib\;${QT_INSTALL_BINS}\;${QT_INSTALL_LIBS}" -P ${PROJECT_SOURCE_DIR}/pyopenms_copy_deps.cmake
            )
        endforeach()

        if(WIN32)
            # copy all runtime files (do not preserve permissions, due to issues when deleting them from tmp folders)
            foreach (_runtime ${MSVS_RTLIBS})
                file(COPY ${_runtime} DESTINATION ${CMAKE_BINARY_DIR}/pyOpenMS/pyopenms NO_SOURCE_PERMISSIONS)
            endforeach()
        endif()
    endif()
endif()

# write configured variables into env.py
configure_file(${_env_py_in} ${_env_py} @ONLY)


#------------------------------------------------------------------------------
# create targets in makefile

IF(LINUX AND PY_NO_OUTPUT)
  add_custom_command(
    OUTPUT ${PYCPPFILES} ${PYPYXFILES}
    DEPENDS OpenMS # fake dependency to see if a header file has changed (TODO should probably depend on pxds)
    COMMAND ${Python_EXECUTABLE} create_cpp_extension.py 2> /dev/null
    COMMENT "Creating C++ extension with autowrap and Cython"
    WORKING_DIRECTORY ${CMAKE_BINARY_DIR}/pyOpenMS )
ELSE()
  add_custom_command(
    OUTPUT ${PYCPPFILES} ${PYPYXFILES}
    DEPENDS OpenMS # fake dependency to see if a header file has changed (TODO should probably depend on pxds)
    COMMAND ${Python_EXECUTABLE} create_cpp_extension.py
    COMMENT "Creating C++ extension with autowrap and Cython"
    WORKING_DIRECTORY ${CMAKE_BINARY_DIR}/pyOpenMS )
ENDIF()

# this acts as a mutex in make, to not have race conditions on the above command in the next parallel targets
add_custom_target(compile_pxds DEPENDS ${PYCPPFILES} ${PYPYXFILES})

set(PY_EXTRA_ARGS "")

if(PY_NO_OPTIMIZATION)
  message(STATUS "Turning off optimization for faster python module compile time")
  set(PY_EXTRA_ARGS "${PY_EXTRA_ARGS}" "--no-optimization")
endif()

message(STATUS "Py extra args ${PY_EXTRA_ARGS}")

#set(PYOPENMS_SRC )

<<<<<<< HEAD
set(PY_RPATH ${CMAKE_INSTALL_RPATH})
if (APPLE)
 # TODO maybe we need one for linux too
 list(APPEND PY_RPATH "@loader_path/")
endif()
=======
IF(LINUX AND PY_NO_OUTPUT)
  add_custom_command(
            OUTPUT ${PYSOFILES}
            COMMAND ${PYTHON_EXECUTABLE} setup.py build_ext -j ${PY_NUM_THREADS} ${PY_EXTRA_ARGS} 2> /dev/null
            COMMENT "Compiling and linking pyopenms C++ extension with the chosen C++ compiler"
            DEPENDS compile_pxds prepare_pyopenms_libs
            WORKING_DIRECTORY ${CMAKE_BINARY_DIR}/pyOpenMS )
ELSEIF(APPLE AND NOT NO_DEPENDENCIES) # We need to still copy libs with our script. Do it before the actual build, so the fixed up names are included in the .so files
  add_custom_command(
            OUTPUT ${PYSOFILES}
            COMMAND ${CMAKE_SOURCE_DIR}/cmake/MacOSX/fix_dependencies.rb -l ${CMAKE_BINARY_DIR}/pyOpenMS/pyopenms -e "@rpath/" -v
            COMMAND ${PYTHON_EXECUTABLE} setup.py build_ext -j ${PY_NUM_THREADS} ${PY_EXTRA_ARGS}
            COMMENT "Compiling and linking pyopenms C++ extension with the chosen C++ compiler"
            DEPENDS compile_pxds prepare_pyopenms_libs
            WORKING_DIRECTORY ${CMAKE_BINARY_DIR}/pyOpenMS )
ELSE()
  add_custom_command(
            OUTPUT ${PYSOFILES}
            COMMAND ${PYTHON_EXECUTABLE} setup.py build_ext -j ${PY_NUM_THREADS} ${PY_EXTRA_ARGS}
            COMMENT "Compiling and linking pyopenms C++ extension with the chosen C++ compiler"
            DEPENDS compile_pxds prepare_pyopenms_libs
            WORKING_DIRECTORY ${CMAKE_BINARY_DIR}/pyOpenMS )
ENDIF()
>>>>>>> efc244ee

if (LINUX) # see https://github.com/cython/cython/issues/3380
  set(VIS_PRESET "default")
  set(INLINES_HIDDEN 0)
else()
  set(VIS_PRESET "hidden")
  set(INLINES_HIDDEN 1)
endif()

if ("${PY_NUM_MODULES}" GREATER "1")
    add_custom_target(pyopenms_compile)
    foreach(nr RANGE 1 ${PY_NUM_MODULES})
      #list(APPEND PYOPENMS_SRC "${CMAKE_BINARY_DIR}/pyOpenMS/pyopenms/pyopenms_${nr}.cpp")
      Python_add_library(pyopenms_${nr} MODULE "${CMAKE_BINARY_DIR}/pyOpenMS/pyopenms/pyopenms_${nr}.cpp" )
      target_link_libraries(pyopenms_${nr} PRIVATE OpenMS)
      target_include_directories(pyopenms_${nr} SYSTEM PUBLIC ${PYOPENMS_INCLUDE_DIRS} ${PYTHON_INCLUDE_DIRS} ${NUMPY_INCLUDE_DIR} ${AUTOWRAP_INCLUDES})
      target_compile_options(pyopenms_${nr} PRIVATE -Wno-unused-member-function -Wno-builtin-macro-redefined -Wno-unused -Wno-zero-as-null-pointer-constant)
      set_target_properties(pyopenms_${nr} PROPERTIES
        OUTPUT_NAME pyopenms_${nr}
        PREFIX "" # if you build a shared module it adds lib as prefix
        SUFFIX ${PYTHON_EXT_SUFFIX} # since CMake 3.17 you can add WITH_SOABI to Python_add_library
        CXX_VISIBILITY_PRESET ${VIS_PRESET}
        VISIBILITY_INLINES_HIDDEN ${INLINES_HIDDEN}
        INSTALL_RPATH ${PY_RPATH}
        BUILD_WITH_INSTALL_RPATH 1
        BUILD_WITH_INSTALL_NAME_DIR 1
        ARCHIVE_OUTPUT_DIRECTORY "${CMAKE_BINARY_DIR}/pyOpenMS/pyopenms"
        LIBRARY_OUTPUT_DIRECTORY "${CMAKE_BINARY_DIR}/pyOpenMS/pyopenms"
        RUNTIME_OUTPUT_DIRECTORY "${CMAKE_BINARY_DIR}/pyOpenMS/pyopenms"
      )
      add_dependencies(pyopenms_${nr} compile_pxds) # this is necessary for make (not ninja), to avoid race conditions
      add_dependencies(pyopenms_compile pyopenms_${nr})
    endforeach()
else()
    Python_add_library(pyopenms_compile MODULE "${CMAKE_BINARY_DIR}/pyOpenMS/pyopenms/pyopenms.cpp" )
    target_link_libraries(pyopenms_compile PRIVATE OpenMS)
    target_include_directories(pyopenms_compile SYSTEM PUBLIC ${PYOPENMS_INCLUDE_DIRS} ${PYTHON_INCLUDE_DIRS} ${NUMPY_INCLUDE_DIR} ${AUTOWRAP_INCLUDES})
    target_compile_options(pyopenms_compile PRIVATE -Wno-unused-member-function -Wno-builtin-macro-redefined -Wno-unused -Wno-zero-as-null-pointer-constant)
    set_target_properties(pyopenms_compile PROPERTIES
        OUTPUT_NAME pyopenms
        PREFIX "" # if you build a shared module it adds lib as prefix
        SUFFIX ${PYTHON_EXT_SUFFIX} # since CMake 3.17 you can add WITH_SOABI to Python_add_library
        CXX_VISIBILITY_PRESET ${VIS_PRESET}
        VISIBILITY_INLINES_HIDDEN ${INLINES_HIDDEN}
        INSTALL_RPATH ${PY_RPATH}
        BUILD_WITH_INSTALL_RPATH 1
        BUILD_WITH_INSTALL_NAME_DIR 1
        ARCHIVE_OUTPUT_DIRECTORY "${CMAKE_BINARY_DIR}/pyOpenMS/pyopenms"
        LIBRARY_OUTPUT_DIRECTORY "${CMAKE_BINARY_DIR}/pyOpenMS/pyopenms"
        RUNTIME_OUTPUT_DIRECTORY "${CMAKE_BINARY_DIR}/pyOpenMS/pyopenms"
    )
endif()

## use no-binary=pyopenms since we built the binaries already with cmake
IF(LINUX AND PY_NO_OUTPUT)
    add_custom_target(pyopenms
            #COMMAND ${Python_EXECUTABLE} setup.py bdist_egg 2> /dev/null
            COMMAND ${Python_EXECUTABLE} -m pip wheel -w dist --no-binary=pyopenms . 2> /dev/null
            #COMMAND ${Python_EXECUTABLE} setup.py bdist --format=zip 2> /dev/null
            #COMMAND ${Python_EXECUTABLE} setup.py build_ext --inplace 2> /dev/null
            COMMENT "Packaging pyopenms wheel."
            DEPENDS prepare_pyopenms_libs pyopenms_compile
            WORKING_DIRECTORY ${CMAKE_BINARY_DIR}/pyOpenMS )
ELSE()
    IF(APPLE)
        add_custom_target(pyopenms
            COMMAND ./mac_fix_dependencies.rb -l ${CMAKE_BINARY_DIR}/pyOpenMS/pyopenms -e "@rpath/" -f -v
            #COMMAND ${Python_EXECUTABLE} setup.py bdist_egg
            COMMAND ${Python_EXECUTABLE} -m pip wheel -w dist --no-deps --no-binary=pyopenms .
            #COMMAND ${Python_EXECUTABLE} setup.py bdist --format=zip
            #COMMAND ${Python_EXECUTABLE} setup.py build_ext --inplace
            COMMENT "Packaging pyopenms wheel."
            DEPENDS prepare_pyopenms_libs pyopenms_compile
            WORKING_DIRECTORY ${CMAKE_BINARY_DIR}/pyOpenMS )
    ELSE()
        add_custom_target(pyopenms
            #COMMAND ${Python_EXECUTABLE} setup.py bdist_egg
            COMMAND ${Python_EXECUTABLE} -m pip wheel -w dist --no-binary=pyopenms .
            #COMMAND ${Python_EXECUTABLE} setup.py bdist --format=zip
            #COMMAND ${Python_EXECUTABLE} setup.py build_ext --inplace
            COMMENT "Packaging pyopenms wheel."
            DEPENDS prepare_pyopenms_libs pyopenms_compile
            WORKING_DIRECTORY ${CMAKE_BINARY_DIR}/pyOpenMS )
    ENDIF()
ENDIF()

# IF(LINUX AND PY_NO_OUTPUT)
#   add_custom_command(
#             OUTPUT ${PYSOFILES}
#             COMMAND ${Python_EXECUTABLE} setup.py build_ext -j ${PY_NUM_THREADS} ${PY_EXTRA_ARGS} 2> /dev/null
#             COMMENT "Compiling and linking pyopenms C++ extension with the chosen C++ compiler"
#             DEPENDS compile_pxds prepare_pyopenms_libs
#             WORKING_DIRECTORY ${CMAKE_BINARY_DIR}/pyOpenMS )
# ELSEIF(APPLE) # We need to still copy libs with our script
#   add_custom_command(
#             OUTPUT ${PYSOFILES}
#             COMMAND ${Python_EXECUTABLE} setup.py build_ext -j ${PY_NUM_THREADS} ${PY_EXTRA_ARGS}
#             COMMAND ${CMAKE_SOURCE_DIR}/cmake/MacOSX/fix_dependencies.rb -l ${CMAKE_BINARY_DIR}/pyOpenMS/pyopenms -e "@rpath/" -f -v
#             COMMENT "Compiling and linking pyopenms C++ extension with the chosen C++ compiler"
#             DEPENDS compile_pxds prepare_pyopenms_libs
#             WORKING_DIRECTORY ${CMAKE_BINARY_DIR}/pyOpenMS )
# ELSE()
#   add_custom_command(
#             OUTPUT ${PYSOFILES}
#             COMMAND ${Python_EXECUTABLE} setup.py build_ext -j ${PY_NUM_THREADS} ${PY_EXTRA_ARGS}
#             COMMENT "Compiling and linking pyopenms C++ extension with the chosen C++ compiler"
#             DEPENDS compile_pxds prepare_pyopenms_libs
#             WORKING_DIRECTORY ${CMAKE_BINARY_DIR}/pyOpenMS )
# ENDIF()


###########################################################################
#####                      Testing pyOpenMS                           #####
###########################################################################

# Original test using the "run_nose.py" script, testing all unittests at once
# => this is suboptimal for ctest and cdash because we don't see which tests
# actually have gone wrong. Thus we add additional tests below ...
enable_testing()
add_test(NAME test_pyopenms_unittests
         COMMAND ${Python_EXECUTABLE} run_nose.py
         WORKING_DIRECTORY ${CMAKE_BINARY_DIR}/pyOpenMS
        )
if(NOT WIN32)
    set_tests_properties(test_pyopenms_unittests PROPERTIES ENVIRONMENT "LD_LIBRARY_PATH=${CMAKE_BINARY_DIR}/lib")
endif()

# Please add your test here when you decide to write a new testfile in the tests/unittests folder
set(pyopenms_unittest_testfiles
  test000.py
  test_tutorial.py
  test_BaselineFiltering.py
  test_ChromatogramExtractor.py
  test_ChromatogramExtractorAlgorithm.py
  test_Convexhull.py
  testCVTermList.py
  test_DIAScoring.py
  test_FileIO.py
  test_Isobaric_Quantitation.py
  testLightTargetedExperiment.py
  test_MRMFeatureFinderScoring.py
  test_MSNumpressCoder.py
  test_MSSpectrumAndRichSpectrum.py
  test_OpenSwathDataStructures.py
  test_Smoothing.py
  testSpecialCases.py
  test_SpectraFilter.py
  test_SpectrumAccessOpenMS.py
  test_TraML.py
  test_MzMLConsumer.py
  test_MzXMLConsumer.py
  test_AcquisitionInfo.py
)

# Please add your test here when you decide to write a new testfile in the tests/integration_tests folder
set(pyopenms_integrationtest_testfiles
test_MRMRTNormalizer.py
)

# Loop through all the test files
foreach (t ${pyopenms_unittest_testfiles})
  add_test(NAME "pyopenms_unittest_${t}"
    COMMAND ${Python_EXECUTABLE} -c  "import nose; nose.run_exit()" ${CMAKE_BINARY_DIR}/pyOpenMS/tests/unittests/${t} -s -v)
  if(NOT WIN32)
    set_tests_properties("pyopenms_unittest_${t}" PROPERTIES ENVIRONMENT "LD_LIBRARY_PATH=${CMAKE_BINARY_DIR}/lib"
      WORKING_DIRECTORY ${CMAKE_BINARY_DIR}/pyOpenMS)
  endif()
endforeach(t)

foreach (t ${pyopenms_integrationtest_testfiles})
  add_test(NAME "pyopenms_integrationtest_${t}"
    COMMAND ${Python_EXECUTABLE} -c  "import nose; nose.run_exit()" ${CMAKE_BINARY_DIR}/pyOpenMS/tests/integration_tests/${t} -s -v)
  if(NOT WIN32)
    set_tests_properties("pyopenms_integrationtest_${t}" PROPERTIES ENVIRONMENT "LD_LIBRARY_PATH=${CMAKE_BINARY_DIR}/lib"
      WORKING_DIRECTORY ${CMAKE_BINARY_DIR}/pyOpenMS)
  endif()
endforeach(t)

# Finally add the memory leaks test (in folder tests/memoryleaktests/)
if(NOT PY_MEMLEAK_DISABLE)
  add_test(NAME pyopenms_test_memoryleaktests
    COMMAND ${Python_EXECUTABLE} -c  "import nose; nose.run_exit()" ${CMAKE_BINARY_DIR}/pyOpenMS/tests/memoryleaktests/ -s -v
    WORKING_DIRECTORY ${CMAKE_BINARY_DIR}/pyOpenMS)
  if(NOT WIN32)
      set_tests_properties(pyopenms_test_memoryleaktests PROPERTIES ENVIRONMENT "LD_LIBRARY_PATH=${CMAKE_BINARY_DIR}/lib")
  endif()
endif()
<|MERGE_RESOLUTION|>--- conflicted
+++ resolved
@@ -121,31 +121,10 @@
     message(FATAL_ERROR "Cython import failed for the given Python executable.")
     set(CYTHON_MODULE_VERSION_CHECK_OK 0)
 else()
-    # check minor version of Cython (0.xx.yy)
     # Working versions (tested manually) are 0.25.2+
     execute_process(
       COMMAND
-<<<<<<< HEAD
-      ${Python_EXECUTABLE} -c "import Cython; exit(int(Cython.__version__.split('.')[0]) > 0 or int(Cython.__version__.split('.')[1]) > 25 or (int(Cython.__version__.split('.')[1]) == 25 and int(Cython.__version__.split('.')[2]) >= 2))"
-      RESULT_VARIABLE _CYTHON_VERSION_OK
-      ERROR_QUIET
-      OUTPUT_QUIET
-  )
-  execute_process(
-      COMMAND
-      ${Python_EXECUTABLE} -c "from __future__ import print_function; import Cython; print (Cython.__version__)"
-      OUTPUT_VARIABLE CYTHON_VERSION
-      OUTPUT_STRIP_TRAILING_WHITESPACE
-  )
-  if(_CYTHON_VERSION_OK)
-      message(STATUS "Looking for Cython - found Cython ${CYTHON_VERSION}, version ok")
-      set(CYTHON_VERSION_OK TRUE)
-  else()
-      message(STATUS "Found Cython version ${CYTHON_VERSION}. The version is too old (>= 0.25.2 is required)")
-      message(FATAL_ERROR "Please upgrade Cython or disable pyOpenMS.")
-  endif()
-=======
-      ${PYTHON_EXECUTABLE} -c "import Cython; exit(int(Cython.__version__.split('.')[1]) > 25 or (int(Cython.__version__.split('.')[1]) == 25 and int(Cython.__version__.split('.')[2]) >= 2))"
+      ${PYTHON_EXECUTABLE} -c "import Cython; exit(int(Cython.__version__.split('.')[0]) >= 3 or int(Cython.__version__.split('.')[1]) > 25 or (int(Cython.__version__.split('.')[1]) == 25 and int(Cython.__version__.split('.')[2]) >= 2))"
       RESULT_VARIABLE CYTHON_MODULE_VERSION_CHECK_OK
       ERROR_QUIET
       OUTPUT_QUIET
@@ -163,7 +142,6 @@
         message(STATUS "Looking for Cython - found Cython version ${CYTHON_VERSION}. The version is too old (>= 0.25.2 is required)")
         message(FATAL_ERROR "Please upgrade Cython or disable pyOpenMS.")
     endif()
->>>>>>> efc244ee
 endif()
 
 #------------------------------------------------------------------------------
@@ -545,14 +523,8 @@
 if(NOT NO_DEPENDENCIES)
     # assemble the libraries
 
-<<<<<<< HEAD
-# copy the direct dependencies
-# TODO should work with OpenMS only.
-set(PYOPENMS_DEPENDENCIES OpenMS OpenSwathAlgo)
-=======
     # copy the direct dependencies
     set(PYOPENMS_DEPENDENCIES OpenMS OpenSwathAlgo)
->>>>>>> efc244ee
 
     foreach (PYOPENMS_DEPENDENCY ${PYOPENMS_DEPENDENCIES})
     	add_custom_command(
@@ -618,39 +590,11 @@
 
 message(STATUS "Py extra args ${PY_EXTRA_ARGS}")
 
-#set(PYOPENMS_SRC )
-
-<<<<<<< HEAD
 set(PY_RPATH ${CMAKE_INSTALL_RPATH})
 if (APPLE)
  # TODO maybe we need one for linux too
  list(APPEND PY_RPATH "@loader_path/")
 endif()
-=======
-IF(LINUX AND PY_NO_OUTPUT)
-  add_custom_command(
-            OUTPUT ${PYSOFILES}
-            COMMAND ${PYTHON_EXECUTABLE} setup.py build_ext -j ${PY_NUM_THREADS} ${PY_EXTRA_ARGS} 2> /dev/null
-            COMMENT "Compiling and linking pyopenms C++ extension with the chosen C++ compiler"
-            DEPENDS compile_pxds prepare_pyopenms_libs
-            WORKING_DIRECTORY ${CMAKE_BINARY_DIR}/pyOpenMS )
-ELSEIF(APPLE AND NOT NO_DEPENDENCIES) # We need to still copy libs with our script. Do it before the actual build, so the fixed up names are included in the .so files
-  add_custom_command(
-            OUTPUT ${PYSOFILES}
-            COMMAND ${CMAKE_SOURCE_DIR}/cmake/MacOSX/fix_dependencies.rb -l ${CMAKE_BINARY_DIR}/pyOpenMS/pyopenms -e "@rpath/" -v
-            COMMAND ${PYTHON_EXECUTABLE} setup.py build_ext -j ${PY_NUM_THREADS} ${PY_EXTRA_ARGS}
-            COMMENT "Compiling and linking pyopenms C++ extension with the chosen C++ compiler"
-            DEPENDS compile_pxds prepare_pyopenms_libs
-            WORKING_DIRECTORY ${CMAKE_BINARY_DIR}/pyOpenMS )
-ELSE()
-  add_custom_command(
-            OUTPUT ${PYSOFILES}
-            COMMAND ${PYTHON_EXECUTABLE} setup.py build_ext -j ${PY_NUM_THREADS} ${PY_EXTRA_ARGS}
-            COMMENT "Compiling and linking pyopenms C++ extension with the chosen C++ compiler"
-            DEPENDS compile_pxds prepare_pyopenms_libs
-            WORKING_DIRECTORY ${CMAKE_BINARY_DIR}/pyOpenMS )
-ENDIF()
->>>>>>> efc244ee
 
 if (LINUX) # see https://github.com/cython/cython/issues/3380
   set(VIS_PRESET "default")
