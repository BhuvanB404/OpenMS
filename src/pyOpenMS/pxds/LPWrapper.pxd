from Types cimport *
from libcpp.vector cimport vector as libcpp_vector
from String cimport *

cdef extern from "<OpenMS/DATASTRUCTURES/LPWrapper.h>" namespace "OpenMS":
    
    cdef cppclass LPWrapper "OpenMS::LPWrapper":
        LPWrapper() nogil except +
        LPWrapper(LPWrapper) nogil except + #wrap-ignore
        Int addRow(libcpp_vector[ int ] row_indices, libcpp_vector[ double ] row_values, const String & name) nogil except + # wrap-doc:Adds a row to the LP matrix, returns index
        Int addColumn() nogil except + # wrap-doc:Adds an empty column to the LP matrix, returns index
        Int addColumn(libcpp_vector[ int ] column_indices, libcpp_vector[ double ] column_values, const String & name) nogil except + # wrap-doc:Adds a column to the LP matrix, returns index
        Int addRow(libcpp_vector[ int ] & row_indices, libcpp_vector[ double ] & row_values, const String & name, double lower_bound, double upper_bound, LPWrapper_Type type_) nogil except + # wrap-doc:Adds a row with boundaries to the LP matrix, returns index
        Int addColumn(libcpp_vector[ int ] & column_indices, libcpp_vector[ double ] & column_values, const String & name, double lower_bound, double upper_bound, LPWrapper_Type type_) nogil except + # wrap-doc:Adds a column with boundaries to the LP matrix, returns index
        void deleteRow(Int index) nogil except + # wrap-doc:Delete index-th row
        void setColumnName(Int index, const String & name) nogil except + # wrap-doc:Sets name of the index-th column
<<<<<<< HEAD
        String getColumnName(Int index) nogil except + # wrap-doc:Returns name of the index-th column
        String getRowName(Int index) nogil except + # wrap-doc:Sets name of the index-th row
        Int getRowIndex(const String & name) nogil except + # wrap-doc:Returns index of the row with name
        Int getColumnIndex(const String & name) nogil except + # wrap-doc:Returns index of the column with name
        double getColumnUpperBound(Int index) nogil except + # wrap-doc:Returns column's upper bound
        double getColumnLowerBound(Int index) nogil except + # wrap-doc:Returns column's lower bound
        double getRowUpperBound(Int index) nogil except + # wrap-doc:Returns row's upper bound
        double getRowLowerBound(Int index) nogil except + # wrap-doc:Returns row's lower bound
        void setRowName(Int index, const String & name) nogil except + # wrap-doc:Sets name of the index-th row
        void setColumnBounds(Int index, double lower_bound, double upper_bound, LPWrapper_Type type_) nogil except + # wrap-doc:Sets column bounds
        void setRowBounds(Int index, double lower_bound, double upper_bound, LPWrapper_Type type_) nogil except + # wrap-doc:Sets row bounds
        void setColumnType(Int index, VariableType type_) nogil except + # wrap-doc:Sets column/variable type.
        VariableType getColumnType(Int index) nogil except + # wrap-doc:Returns column/variable type.
        void setObjective(Int index, double obj_value) nogil except + # wrap-doc:Sets objective value for column with index
        double getObjective(Int index) nogil except + # wrap-doc:Returns objective value for column with index
        void setObjectiveSense(Sense sense) nogil except + # wrap-doc:Sets objective direction
        Sense getObjectiveSense() nogil except + # wrap-doc:Returns objective sense
        Int getNumberOfColumns() nogil except + # wrap-doc:Returns number of columns
        Int getNumberOfRows() nogil except + # wrap-doc:Returns number of rows
        void setElement(Int row_index, Int column_index, double value) nogil except +  # wrap-doc:Sets the element
        double getElement(Int row_index, Int column_index) nogil except + # wrap-doc:Returns the element
=======
        String getColumnName(Int index) nogil except + # wrap-doc:Gets name of the index-th column
        String getRowName(Int index) nogil except + # wrap-doc:Sets name of the index-th row
        Int getRowIndex(const String & name) nogil except + # wrap-doc:Gets index of the row with name
        Int getColumnIndex(const String & name) nogil except + # wrap-doc:Gets index of the column with name
        double getColumnUpperBound(Int index) nogil except + # wrap-doc:Gets column's upper bound
        double getColumnLowerBound(Int index) nogil except + # wrap-doc:Gets column's lower bound
        double getRowUpperBound(Int index) nogil except + # wrap-doc:Gets row's upper bound
        double getRowLowerBound(Int index) nogil except + # wrap-doc:Gets row's lower bound
        void setRowName(Int index, const String & name) nogil except + # wrap-doc:Sets name of the index-th row
        void setColumnBounds(Int index, double lower_bound, double upper_bound, LPWrapper_Type type_) nogil except + # wrap-doc:Set column bounds
        void setRowBounds(Int index, double lower_bound, double upper_bound, LPWrapper_Type type_) nogil except + # wrap-doc:Set row bounds
        void setColumnType(Int index, VariableType type_) nogil except + # wrap-doc:Set column/variable type.
        VariableType getColumnType(Int index) nogil except + # wrap-doc:Get column/variable type.
        void setObjective(Int index, double obj_value) nogil except + # wrap-doc:Set objective value for column with index
        double getObjective(Int index) nogil except + # wrap-doc:Get objective value for column with index
        void setObjectiveSense(Sense sense) nogil except + # wrap-doc:Set objective direction
        Sense getObjectiveSense() nogil except +
        Int getNumberOfColumns() nogil except + # wrap-doc:Get number of columns
        Int getNumberOfRows() nogil except + # wrap-doc:Get number of rows
        void setElement(Int row_index, Int column_index, double value) nogil except +# TODO
        double getElement(Int row_index, Int column_index) nogil except +# TODO
>>>>>>> 9110e58e
        void readProblem(String filename, String format_) nogil except +
            # wrap-doc:
                #   Read LP from file
                #   -----
                #   :param filename: Filename where to store the LP problem
                #   :param format: LP, MPS or GLPK

        void writeProblem(const String & filename, WriteFormat format_) nogil except +
            # wrap-doc:
                #   Write LP formulation to a file
                #   -----
                #   :param filename: Output filename, if the filename ends with '.gz' it will be compressed
                #   :param format: MPS-format is supported by GLPK and COIN-OR; LP and GLPK-formats only by GLPK

        Int solve(SolverParam & solver_param, Size verbose_level) nogil except +
            # wrap-doc:
                #   Solve problems, parameters like enabled heuristics can be given via solver_param
                #   -----
                #   The verbose level (0,1,2) determines if the solver prints status messages and internals
                #   -----
                #   :param solver_param: Parameters of the solver introduced by SolverParam
                #   :param verbose_level: Sets verbose level
                #   :returns: solver dependent 

        SolverStatus getStatus() nogil except +
            # wrap-doc:
<<<<<<< HEAD
                #   Returns solution status
=======
                #   Get solution status
>>>>>>> 9110e58e
                #   -----
                #   :returns: status: 1 - undefined, 2 - integer optimal, 3- integer feasible (no optimality proven), 4- no integer feasible solution

        double getObjectiveValue() nogil except +
        double getColumnValue(Int index) nogil except +
        Int getNumberOfNonZeroEntriesInRow(Int idx) nogil except +
        void getMatrixRow(Int idx, libcpp_vector[ int ] & indexes) nogil except +
<<<<<<< HEAD
        SOLVER getSolver() nogil except + # wrap-doc:Returns currently active solver
=======
        SOLVER getSolver() nogil except + # wrap-doc:Get currently active solver
>>>>>>> 9110e58e

cdef extern from "<OpenMS/DATASTRUCTURES/LPWrapper.h>" namespace "OpenMS::LPWrapper":
    
    cdef cppclass SolverParam "OpenMS::LPWrapper::SolverParam":
        SolverParam() nogil except + # wrap-doc:Hold the parameters of the LP solver
        SolverParam(SolverParam) nogil except + #wrap-ignore

        Int message_level
        Int branching_tech
        Int backtrack_tech
        Int preprocessing_tech
        bool enable_feas_pump_heuristic
        bool enable_gmi_cuts
        bool enable_mir_cuts
        bool enable_cov_cuts
        bool enable_clq_cuts
        double mip_gap
        Int time_limit
        Int output_freq
        Int output_delay
        bool enable_presolve
        bool enable_binarization


cdef extern from "<OpenMS/DATASTRUCTURES/LPWrapper.h>" namespace "OpenMS::LPWrapper":
    cdef enum LPWrapper_Type "OpenMS::LPWrapper::Type":
        #wrap-attach:
        #    LPWrapper
        UNBOUNDED
        LOWER_BOUND_ONLY
        UPPER_BOUND_ONLY
        DOUBLE_BOUNDED
        FIXED

cdef extern from "<OpenMS/DATASTRUCTURES/LPWrapper.h>" namespace "OpenMS::LPWrapper":
    cdef enum VariableType "OpenMS::LPWrapper::VariableType":
        #wrap-attach:
        #    LPWrapper
        CONTINUOUS
        INTEGER
        BINARY

cdef extern from "<OpenMS/DATASTRUCTURES/LPWrapper.h>" namespace "OpenMS::LPWrapper":
    cdef enum Sense "OpenMS::LPWrapper::Sense":
        #wrap-attach:
        #    LPWrapper
        MIN
        MAX

cdef extern from "<OpenMS/DATASTRUCTURES/LPWrapper.h>" namespace "OpenMS::LPWrapper":
    cdef enum WriteFormat "OpenMS::LPWrapper::WriteFormat":
        #wrap-attach:
        #    LPWrapper
        FORMAT_LP
        FORMAT_MPS
        FORMAT_GLPK

cdef extern from "<OpenMS/DATASTRUCTURES/LPWrapper.h>" namespace "OpenMS::LPWrapper":
    cdef enum SOLVER "OpenMS::LPWrapper::SOLVER":
        #wrap-attach:
        #    LPWrapper
        SOLVER_GLPK

cdef extern from "<OpenMS/DATASTRUCTURES/LPWrapper.h>" namespace "OpenMS::LPWrapper":
    cdef enum SolverStatus "OpenMS::LPWrapper::SolverStatus":
        #wrap-attach:
        #    LPWrapper
        UNDEFINED
        OPTIMAL
        FEASIBLE
        NO_FEASIBLE_SOL
<|MERGE_RESOLUTION|>--- conflicted
+++ resolved
@@ -14,7 +14,6 @@
         Int addColumn(libcpp_vector[ int ] & column_indices, libcpp_vector[ double ] & column_values, const String & name, double lower_bound, double upper_bound, LPWrapper_Type type_) nogil except + # wrap-doc:Adds a column with boundaries to the LP matrix, returns index
         void deleteRow(Int index) nogil except + # wrap-doc:Delete index-th row
         void setColumnName(Int index, const String & name) nogil except + # wrap-doc:Sets name of the index-th column
-<<<<<<< HEAD
         String getColumnName(Int index) nogil except + # wrap-doc:Returns name of the index-th column
         String getRowName(Int index) nogil except + # wrap-doc:Sets name of the index-th row
         Int getRowIndex(const String & name) nogil except + # wrap-doc:Returns index of the row with name
@@ -36,29 +35,6 @@
         Int getNumberOfRows() nogil except + # wrap-doc:Returns number of rows
         void setElement(Int row_index, Int column_index, double value) nogil except +  # wrap-doc:Sets the element
         double getElement(Int row_index, Int column_index) nogil except + # wrap-doc:Returns the element
-=======
-        String getColumnName(Int index) nogil except + # wrap-doc:Gets name of the index-th column
-        String getRowName(Int index) nogil except + # wrap-doc:Sets name of the index-th row
-        Int getRowIndex(const String & name) nogil except + # wrap-doc:Gets index of the row with name
-        Int getColumnIndex(const String & name) nogil except + # wrap-doc:Gets index of the column with name
-        double getColumnUpperBound(Int index) nogil except + # wrap-doc:Gets column's upper bound
-        double getColumnLowerBound(Int index) nogil except + # wrap-doc:Gets column's lower bound
-        double getRowUpperBound(Int index) nogil except + # wrap-doc:Gets row's upper bound
-        double getRowLowerBound(Int index) nogil except + # wrap-doc:Gets row's lower bound
-        void setRowName(Int index, const String & name) nogil except + # wrap-doc:Sets name of the index-th row
-        void setColumnBounds(Int index, double lower_bound, double upper_bound, LPWrapper_Type type_) nogil except + # wrap-doc:Set column bounds
-        void setRowBounds(Int index, double lower_bound, double upper_bound, LPWrapper_Type type_) nogil except + # wrap-doc:Set row bounds
-        void setColumnType(Int index, VariableType type_) nogil except + # wrap-doc:Set column/variable type.
-        VariableType getColumnType(Int index) nogil except + # wrap-doc:Get column/variable type.
-        void setObjective(Int index, double obj_value) nogil except + # wrap-doc:Set objective value for column with index
-        double getObjective(Int index) nogil except + # wrap-doc:Get objective value for column with index
-        void setObjectiveSense(Sense sense) nogil except + # wrap-doc:Set objective direction
-        Sense getObjectiveSense() nogil except +
-        Int getNumberOfColumns() nogil except + # wrap-doc:Get number of columns
-        Int getNumberOfRows() nogil except + # wrap-doc:Get number of rows
-        void setElement(Int row_index, Int column_index, double value) nogil except +# TODO
-        double getElement(Int row_index, Int column_index) nogil except +# TODO
->>>>>>> 9110e58e
         void readProblem(String filename, String format_) nogil except +
             # wrap-doc:
                 #   Read LP from file
@@ -85,11 +61,7 @@
 
         SolverStatus getStatus() nogil except +
             # wrap-doc:
-<<<<<<< HEAD
                 #   Returns solution status
-=======
-                #   Get solution status
->>>>>>> 9110e58e
                 #   -----
                 #   :returns: status: 1 - undefined, 2 - integer optimal, 3- integer feasible (no optimality proven), 4- no integer feasible solution
 
@@ -97,11 +69,7 @@
         double getColumnValue(Int index) nogil except +
         Int getNumberOfNonZeroEntriesInRow(Int idx) nogil except +
         void getMatrixRow(Int idx, libcpp_vector[ int ] & indexes) nogil except +
-<<<<<<< HEAD
         SOLVER getSolver() nogil except + # wrap-doc:Returns currently active solver
-=======
-        SOLVER getSolver() nogil except + # wrap-doc:Get currently active solver
->>>>>>> 9110e58e
 
 cdef extern from "<OpenMS/DATASTRUCTURES/LPWrapper.h>" namespace "OpenMS::LPWrapper":
     
@@ -172,4 +140,4 @@
         UNDEFINED
         OPTIMAL
         FEASIBLE
-        NO_FEASIBLE_SOL
+        NO_FEASIBLE_SOL