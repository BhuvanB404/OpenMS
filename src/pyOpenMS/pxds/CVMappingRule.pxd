--- conflicted
+++ resolved
@@ -14,19 +14,9 @@
 
         String getIdentifier() nogil except + # wrap-doc:Returns the identifier of the rule
 
-<<<<<<< HEAD
         void setElementPath(String element_path) nogil except + # wrap-doc:Sets the path of the DOM element, where this rule is allowed
 
         String getElementPath() nogil except + # wrap-doc:Returns the path of the DOM element, where this rule is allowed
-
-=======
-        # sets the path of the element, where this rule is allowed
-        void setElementPath(String element_path) nogil except + # wrap-doc:Sets the path of the DOM element, where this rule is allowed
-
-        # returns the path of the element, where this rule is allowed
-        String getElementPath() nogil except + # wrap-doc:Returns the path of the DOM element, where this rule is allowed
-
->>>>>>> 9110e58e
 
         void setRequirementLevel(RequirementLevel level) nogil except + # wrap-doc:Sets the requirement level of this rule
 
