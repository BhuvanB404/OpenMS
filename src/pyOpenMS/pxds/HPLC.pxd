from String cimport *
from Gradient cimport *

cdef extern from "<OpenMS/METADATA/HPLC.h>" namespace "OpenMS":

    cdef cppclass HPLC:

<<<<<<< HEAD
        HPLC() nogil except +
        HPLC(HPLC &) nogil except +
=======
        HPLC() nogil except + # wrap-doc:Representation of a HPLC experiment
        HPLC(HPLC) nogil except + # wrap-ignore
>>>>>>> a9e07f0a

        # returns a reference to the instument name
        String getInstrument() nogil except + # wrap-doc:Returns a reference to the instument name
        # sets the instument name
        void setInstrument(String instrument) nogil except + # wrap-doc:Sets the instument name

        # returns a reference to the column description
        String getColumn() nogil except + # wrap-doc:Returns a reference to the column description
        # sets the column description
        void setColumn(String column) nogil except + # wrap-doc:Sets the column description

        # returns the temperature (in degree C)
        Int getTemperature() nogil except + # wrap-doc:Returns the temperature (in degree C)
        # sets the temperature (in degree C)
        void setTemperature(Int temperature) nogil except + # wrap-doc:Sets the temperature (in degree C)

        # returns the pressure (in bar)
        UInt getPressure() nogil except + # wrap-doc:Returns the pressure (in bar)
        # sets the pressure (in bar)
        void setPressure(UInt pressure) nogil except + # wrap-doc:Sets the pressure (in bar)

        # returns the flux (in microliter/sec)
        UInt getFlux() nogil except + # wrap-doc:Returns the flux (in microliter/sec)
        # sets the flux (in microliter/sec)
        void setFlux(UInt flux) nogil except + # wrap-doc:Sets the flux (in microliter/sec)

        # returns the comments
        String getComment() nogil except + # wrap-doc:Returns the comments
        # sets the comments
        void setComment(String comment) nogil except + # wrap-doc:Sets the comments

        # returns a mutable reference to the used gradient
        Gradient getGradient() nogil except + # wrap-doc:Returns a mutable reference to the used gradient
        # sets the used gradient
        void setGradient(Gradient gradient) nogil except + # wrap-doc:Sets the used gradient

<|MERGE_RESOLUTION|>--- conflicted
+++ resolved
@@ -5,13 +5,8 @@
 
     cdef cppclass HPLC:
 
-<<<<<<< HEAD
-        HPLC() nogil except +
+        HPLC() nogil except + # wrap-doc:Representation of a HPLC experiment
         HPLC(HPLC &) nogil except +
-=======
-        HPLC() nogil except + # wrap-doc:Representation of a HPLC experiment
-        HPLC(HPLC) nogil except + # wrap-ignore
->>>>>>> a9e07f0a
 
         # returns a reference to the instument name
         String getInstrument() nogil except + # wrap-doc:Returns a reference to the instument name
