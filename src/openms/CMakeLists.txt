--- conflicted
+++ resolved
@@ -146,32 +146,12 @@
                                  ${OpenMS_configured_headers}
                    INTERNAL_INCLUDES ${CMAKE_CURRENT_SOURCE_DIR}/include
                                      ${CMAKE_CURRENT_BINARY_DIR}/include
-<<<<<<< HEAD
-                   PRIVATE_INCLUDES  ${EOL_BSPLINE_INCLUDE_DIRECTORY}
-                   EXTERNAL_INCLUDES ${OPENMS_CONTRIB_INCLUDE_DIRS}
-                                     ${OpenSwathAlgo_INCLUDE_DIRECTORIES}
-                                     ${Qt5Core_INCLUDE_DIRS}
-                                     ${Qt5Network_INCLUDE_DIRS}
-                                     ${Boost_INCLUDE_DIRS}
-                                     ${SEQAN_INCLUDE_DIRS}
-                                     ${SQLite_INCLUDE_DIR}
-                                     ${LIBSVM_INCLUDE_DIRS}
-                                     ${GLPK_INCLUDE_DIRS}
-                                     ${ZLIB_INCLUDE_DIRS}
-                                     ${BZIP2_INCLUDE_DIR}
-                                     ${EIGEN3_INCLUDE_DIR}
-                                     ${WM5_INCLUDE_DIRS}
-                                     ${CRAWDAD_INCLUDE_DIRS} ##TODO check
-                                     ${XercesC_INCLUDE_DIRS}
-                                     ${COIN_INCLUDE_DIRS}
-=======
 		   PRIVATE_INCLUDES ${EOL_BSPLINE_INCLUDE_DIRECTORY}
                    EXTERNAL_INCLUDES ${OPENMS_CONTRIB_INCLUDE_DIRS}
 		                     ${OpenSwathAlgo_INCLUDE_DIRECTORIES}
 				     ${INCLUDES_FROM_CONTRIB}
 				     ${INCLUDES_FROM_SYSTEM}
                                      ${QT_INCLUDES}
->>>>>>> 5ff557a7
                    LINK_LIBRARIES OpenSwathAlgo
                                   ${OPENMS_DEP_LIBRARIES}
                    DLL_EXPORT_PATH "OpenMS/")
