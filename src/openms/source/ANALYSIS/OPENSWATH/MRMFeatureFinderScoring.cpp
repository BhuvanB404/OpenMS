--- conflicted
+++ resolved
@@ -584,13 +584,9 @@
                       im_extra_drift_,
                       su_,
                       spectrum_addition_method_,
-<<<<<<< HEAD
+                      spectrum_merge_method_type_,
                       use_ms1_ion_mobility_,
                       apply_im_peak_picking_);
-=======
-                      spectrum_merge_method_type_,
-                      use_ms1_ion_mobility_);
->>>>>>> f9610b43
 
     ProteaseDigestion pd;
     pd.setEnzyme("Trypsin");
