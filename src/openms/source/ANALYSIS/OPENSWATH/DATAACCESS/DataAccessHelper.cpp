// --------------------------------------------------------------------------
//                   OpenMS -- Open-Source Mass Spectrometry
// --------------------------------------------------------------------------
// Copyright The OpenMS Team -- Eberhard Karls University Tuebingen,
// ETH Zurich, and Freie Universitaet Berlin 2002-2016.
//
// This software is released under a three-clause BSD license:
//  * Redistributions of source code must retain the above copyright
//    notice, this list of conditions and the following disclaimer.
//  * Redistributions in binary form must reproduce the above copyright
//    notice, this list of conditions and the following disclaimer in the
//    documentation and/or other materials provided with the distribution.
//  * Neither the name of any author or any participating institution
//    may be used to endorse or promote products derived from this software
//    without specific prior written permission.
// For a full list of authors, refer to the file AUTHORS.
// --------------------------------------------------------------------------
// THIS SOFTWARE IS PROVIDED BY THE COPYRIGHT HOLDERS AND CONTRIBUTORS "AS IS"
// AND ANY EXPRESS OR IMPLIED WARRANTIES, INCLUDING, BUT NOT LIMITED TO, THE
// IMPLIED WARRANTIES OF MERCHANTABILITY AND FITNESS FOR A PARTICULAR PURPOSE
// ARE DISCLAIMED. IN NO EVENT SHALL ANY OF THE AUTHORS OR THE CONTRIBUTING
// INSTITUTIONS BE LIABLE FOR ANY DIRECT, INDIRECT, INCIDENTAL, SPECIAL,
// EXEMPLARY, OR CONSEQUENTIAL DAMAGES (INCLUDING, BUT NOT LIMITED TO,
// PROCUREMENT OF SUBSTITUTE GOODS OR SERVICES; LOSS OF USE, DATA, OR PROFITS;
// OR BUSINESS INTERRUPTION) HOWEVER CAUSED AND ON ANY THEORY OF LIABILITY,
// WHETHER IN CONTRACT, STRICT LIABILITY, OR TORT (INCLUDING NEGLIGENCE OR
// OTHERWISE) ARISING IN ANY WAY OUT OF THE USE OF THIS SOFTWARE, EVEN IF
// ADVISED OF THE POSSIBILITY OF SUCH DAMAGE.
//
// --------------------------------------------------------------------------
// $Maintainer: Hannes Roest $
// $Authors: Hannes Roest $
// --------------------------------------------------------------------------

#include <OpenMS/ANALYSIS/OPENSWATH/DATAACCESS/DataAccessHelper.h>
#include <OpenMS/CHEMISTRY/ModificationsDB.h>

namespace OpenMS
{
  void OpenSwathDataAccessHelper::convertToOpenMSSpectrum(const OpenSwath::SpectrumPtr sptr, OpenMS::MSSpectrum<> & spectrum)
  {
    // recreate a spectrum from the data arrays!
    OpenSwath::BinaryDataArrayPtr mz_arr = sptr->getMZArray();
    OpenSwath::BinaryDataArrayPtr int_arr = sptr->getIntensityArray();
    spectrum.reserve(mz_arr->data.size());
    for (Size i = 0; i < mz_arr->data.size(); i++)
    {
      Peak1D p;
      p.setMZ(mz_arr->data[i]);
      p.setIntensity(int_arr->data[i]);
      spectrum.push_back(p);
    }
  }

  OpenSwath::SpectrumPtr OpenSwathDataAccessHelper::convertToSpectrumPtr(const OpenMS::MSSpectrum<> & spectrum)
  {
    OpenSwath::BinaryDataArrayPtr intensity_array(new OpenSwath::BinaryDataArray);
    OpenSwath::BinaryDataArrayPtr mz_array(new OpenSwath::BinaryDataArray);
    for (MSSpectrum<>::const_iterator it = spectrum.begin(); it != spectrum.end(); ++it)
    {
      mz_array->data.push_back(it->getMZ());
      intensity_array->data.push_back(it->getIntensity());
    }

    OpenSwath::SpectrumPtr sptr(new OpenSwath::Spectrum);
    sptr->setMZArray(mz_array);
    sptr->setIntensityArray(intensity_array);
    return sptr;
  }

  void OpenSwathDataAccessHelper::convertToOpenMSChromatogram(OpenMS::MSChromatogram<> & chromatogram, const OpenSwath::ChromatogramPtr cptr)
  {
    OpenSwath::BinaryDataArrayPtr rt_arr = cptr->getTimeArray();
    OpenSwath::BinaryDataArrayPtr int_arr = cptr->getIntensityArray();
    chromatogram.reserve(rt_arr->data.size());
    for (Size i = 0; i < rt_arr->data.size(); i++)
    {
      ChromatogramPeak p;
      p.setRT(rt_arr->data[i]);
      p.setIntensity(int_arr->data[i]);
      chromatogram.push_back(p);
    }
  }

  void OpenSwathDataAccessHelper::convertTargetedExp(const OpenMS::TargetedExperiment & transition_exp_, OpenSwath::LightTargetedExperiment & transition_exp)
  {
    //copy proteins
    for (Size i = 0; i < transition_exp_.getProteins().size(); i++)
    {
      OpenSwath::LightProtein p;
      p.id = transition_exp_.getProteins()[i].id;
      transition_exp.proteins.push_back(p);
    }

    //copy peptides and store as compounds
    for (Size i = 0; i < transition_exp_.getPeptides().size(); i++)
    {
      OpenSwath::LightCompound p;
      OpenSwathDataAccessHelper::convertTargetedCompound(transition_exp_.getPeptides()[i], p);
      transition_exp.compounds.push_back(p);
    }

    //copy compounds and store as compounds 
    for (Size i = 0; i < transition_exp_.getCompounds().size(); i++)
    {
      OpenSwath::LightCompound c;
      OpenSwathDataAccessHelper::convertTargetedCompound(transition_exp_.getCompounds()[i], c);
      transition_exp.compounds.push_back(c);
    }

    //mapping of transitions
    for (Size i = 0; i < transition_exp_.getTransitions().size(); i++)
    {
      OpenSwath::LightTransition t;
      t.transition_name = transition_exp_.getTransitions()[i].getNativeID();
      t.product_mz = transition_exp_.getTransitions()[i].getProductMZ();
      t.precursor_mz = transition_exp_.getTransitions()[i].getPrecursorMZ();
      t.library_intensity = transition_exp_.getTransitions()[i].getLibraryIntensity();
      t.peptide_ref = transition_exp_.getTransitions()[i].getPeptideRef();
      // try compound ref
      if (t.peptide_ref.empty())
      {
        t.peptide_ref = transition_exp_.getTransitions()[i].getCompoundRef();
      }
      if (transition_exp_.getTransitions()[i].isProductChargeStateSet())
      {
        t.fragment_charge = transition_exp_.getTransitions()[i].getProductChargeState();
      }
      t.decoy = false;

      // legacy
#if 1
      if (transition_exp_.getTransitions()[i].getCVTerms().has("decoy") &&
          transition_exp_.getTransitions()[i].getCVTerms()["decoy"][0].getValue().toString() == "1" )
      {
        t.decoy = true;
      }
      else if (transition_exp_.getTransitions()[i].getCVTerms().has("MS:1002007"))    // target SRM transition
      {
        t.decoy = false;
      }
      else if (transition_exp_.getTransitions()[i].getCVTerms().has("MS:1002008"))    // decoy SRM transition
      {
        t.decoy = true;
      }
      else if (transition_exp_.getTransitions()[i].getCVTerms().has("MS:1002007") &&
          transition_exp_.getTransitions()[i].getCVTerms().has("MS:1002008"))    // both == illegal
      {
        throw Exception::IllegalArgument(__FILE__, __LINE__, __PRETTY_FUNCTION__,
                                         "Transition " + t.transition_name + " cannot be target and decoy at the same time.");
      }
      else
#endif
      if (transition_exp_.getTransitions()[i].getDecoyTransitionType() == ReactionMonitoringTransition::UNKNOWN ||
          transition_exp_.getTransitions()[i].getDecoyTransitionType() == ReactionMonitoringTransition::TARGET)
      {
        // assume its target
        t.decoy = false;
      }
      else if (transition_exp_.getTransitions()[i].getDecoyTransitionType() == ReactionMonitoringTransition::DECOY)
      {
        t.decoy = true;
      }

      t.detecting_transition = transition_exp_.getTransitions()[i].isDetectingTransition();
      t.identifying_transition = transition_exp_.getTransitions()[i].isIdentifyingTransition();
      t.quantifying_transition = transition_exp_.getTransitions()[i].isQuantifyingTransition();

      transition_exp.transitions.push_back(t);
    }
  }

  void OpenSwathDataAccessHelper::convertTargetedCompound(const TargetedExperiment::Peptide& pep, OpenSwath::LightCompound & p)
  {
    OpenSwath::LightModification m;
    OpenMS::ModificationsDB* mod_db = OpenMS::ModificationsDB::getInstance();
    OpenMS::AASequence aa_sequence = TargetedExperimentHelper::getAASequence(pep);

    p.id = pep.id;
    if (!pep.rts.empty())
    {
      p.rt = pep.rts[0].getCVTerms()["MS:1000896"][0].getValue().toString().toDouble();
    }
<<<<<<< HEAD
    p.charge = pep.getChargeState();
    p.sequence = aa_sequence.toUnmodifiedString();
=======
    if (pep.hasCharge())
    {
      p.charge = pep.getChargeState();
    }

    p.sequence = pep.sequence;
>>>>>>> 089c2f1a
    p.peptide_group_label = pep.getPeptideGroupLabel();

    // Is it potentially a metabolomics compound
    if (pep.metaValueExists("SumFormula"))
    {
      p.sum_formula = (std::string)pep.getMetaValue("SumFormula");
    }
    if (pep.metaValueExists("CompoundName"))
    {
      p.compound_name = (std::string)pep.getMetaValue("CompoundName");
    }

    p.protein_refs.clear();
    if (!pep.protein_refs.empty())
    {
      p.protein_refs.insert( p.protein_refs.begin(), pep.protein_refs.begin(), pep.protein_refs.end() ); 
    }

<<<<<<< HEAD
    // Mapping of peptide modifications
    if (!aa_sequence.getNTerminalModification().empty())
=======
    // Mapping of peptide modifications (don't do this for metabolites...)
    if (p.isPeptide()) 
>>>>>>> 089c2f1a
    {
      ResidueModification rmod = mod_db->getTerminalModification(aa_sequence.getNTerminalModification(), ResidueModification::N_TERM);
      m.location = -1;
      m.unimod_id = rmod.getUniModAccession();
      p.modifications.push_back(m);
    }
    if (!aa_sequence.getCTerminalModification().empty())
    {
      ResidueModification rmod = mod_db->getTerminalModification(aa_sequence.getCTerminalModification(), ResidueModification::C_TERM);
      m.location = boost::numeric_cast<int>(aa_sequence.size());
      m.unimod_id = rmod.getUniModAccession();
      p.modifications.push_back(m);
    }
    for (Size i = 0; i != aa_sequence.size(); i++)
    {
      if (aa_sequence[i].isModified())
      {
        // search the residue in the modification database (if the sequence is valid, we should find it)
        ResidueModification rmod = mod_db->getModification(aa_sequence.getResidue(i).getOneLetterCode(),
                                                           aa_sequence.getResidue(i).getModification(), ResidueModification::ANYWHERE);
        m.location = boost::numeric_cast<int>(i);
        m.unimod_id = rmod.getUniModAccession();
        p.modifications.push_back(m);
      }
<<<<<<< HEAD
    }

    // transition_exp.peptides.push_back(p);
=======
      for (Size i = 0; i != aa_sequence.size(); i++)
      {
        if (aa_sequence[i].isModified())
        {
          // search the residue in the modification database (if the sequence is valid, we should find it)
          ResidueModification rmod = mod_db->getModification(aa_sequence.getResidue(i).getOneLetterCode(),
                                                             aa_sequence.getResidue(i).getModification(), ResidueModification::ANYWHERE);
          m.location = boost::numeric_cast<int>(i);
          m.unimod_id = rmod.getUniModAccession();
          p.modifications.push_back(m);
        }
      }

    }
>>>>>>> 089c2f1a
  }

  void OpenSwathDataAccessHelper::convertTargetedCompound(const TargetedExperiment::Compound& compound, OpenSwath::LightCompound & comp)
  {
<<<<<<< HEAD
    aa_sequence = AASequence::fromString(peptide.sequence);
    for (std::vector<OpenSwath::LightModification>::const_iterator it = peptide.modifications.begin(); it != peptide.modifications.end(); ++it)
    {
      TargetedExperimentHelper::setModification(it->location, boost::numeric_cast<int>(peptide.sequence.size()), it->unimod_id, aa_sequence);
=======
    comp.id = compound.id;
    if (!compound.rts.empty())
    {
      comp.rt = compound.rts[0].getCVTerms()["MS:1000896"][0].getValue().toString().toDouble();
    }
    if (compound.hasCharge())
    {
      comp.charge = compound.getChargeState();
    }

    comp.sum_formula = (std::string)compound.molecular_formula;
    if (compound.metaValueExists("CompoundName"))
    {
      comp.compound_name = (std::string)compound.getMetaValue("CompoundName");
    }
  }

  void OpenSwathDataAccessHelper::convertPeptideToAASequence(const OpenSwath::LightCompound & peptide, AASequence & aa_sequence)
  {
    OPENMS_PRECONDITION(peptide.isPeptide(), "Function needs peptide, not metabolite")

    aa_sequence = AASequence::fromString(peptide.sequence);
    for (std::vector<OpenSwath::LightModification>::const_iterator it = peptide.modifications.begin();
        it != peptide.modifications.end(); ++it)
    {
      TargetedExperimentHelper::setModification(it->location, 
                                                boost::numeric_cast<int>(peptide.sequence.size()), 
                                                it->unimod_id, aa_sequence);
>>>>>>> 089c2f1a
    }
  }


}<|MERGE_RESOLUTION|>--- conflicted
+++ resolved
@@ -174,24 +174,18 @@
   {
     OpenSwath::LightModification m;
     OpenMS::ModificationsDB* mod_db = OpenMS::ModificationsDB::getInstance();
-    OpenMS::AASequence aa_sequence = TargetedExperimentHelper::getAASequence(pep);
 
     p.id = pep.id;
     if (!pep.rts.empty())
     {
       p.rt = pep.rts[0].getCVTerms()["MS:1000896"][0].getValue().toString().toDouble();
     }
-<<<<<<< HEAD
-    p.charge = pep.getChargeState();
-    p.sequence = aa_sequence.toUnmodifiedString();
-=======
     if (pep.hasCharge())
     {
       p.charge = pep.getChargeState();
     }
 
     p.sequence = pep.sequence;
->>>>>>> 089c2f1a
     p.peptide_group_label = pep.getPeptideGroupLabel();
 
     // Is it potentially a metabolomics compound
@@ -210,42 +204,24 @@
       p.protein_refs.insert( p.protein_refs.begin(), pep.protein_refs.begin(), pep.protein_refs.end() ); 
     }
 
-<<<<<<< HEAD
-    // Mapping of peptide modifications
-    if (!aa_sequence.getNTerminalModification().empty())
-=======
     // Mapping of peptide modifications (don't do this for metabolites...)
     if (p.isPeptide()) 
->>>>>>> 089c2f1a
-    {
-      ResidueModification rmod = mod_db->getTerminalModification(aa_sequence.getNTerminalModification(), ResidueModification::N_TERM);
-      m.location = -1;
-      m.unimod_id = rmod.getUniModAccession();
-      p.modifications.push_back(m);
-    }
-    if (!aa_sequence.getCTerminalModification().empty())
-    {
-      ResidueModification rmod = mod_db->getTerminalModification(aa_sequence.getCTerminalModification(), ResidueModification::C_TERM);
-      m.location = boost::numeric_cast<int>(aa_sequence.size());
-      m.unimod_id = rmod.getUniModAccession();
-      p.modifications.push_back(m);
-    }
-    for (Size i = 0; i != aa_sequence.size(); i++)
-    {
-      if (aa_sequence[i].isModified())
-      {
-        // search the residue in the modification database (if the sequence is valid, we should find it)
-        ResidueModification rmod = mod_db->getModification(aa_sequence.getResidue(i).getOneLetterCode(),
-                                                           aa_sequence.getResidue(i).getModification(), ResidueModification::ANYWHERE);
-        m.location = boost::numeric_cast<int>(i);
-        m.unimod_id = rmod.getUniModAccession();
-        p.modifications.push_back(m);
-      }
-<<<<<<< HEAD
-    }
-
-    // transition_exp.peptides.push_back(p);
-=======
+    {
+      OpenMS::AASequence aa_sequence = TargetedExperimentHelper::getAASequence(pep);
+      if ( !aa_sequence.getNTerminalModification().empty())
+      {
+          ResidueModification rmod = mod_db->getTerminalModification(aa_sequence.getNTerminalModification(), ResidueModification::N_TERM);
+          m.location = -1;
+          m.unimod_id = rmod.getUniModAccession();
+          p.modifications.push_back(m);
+      }
+      if ( !aa_sequence.getCTerminalModification().empty())
+      {
+          ResidueModification rmod = mod_db->getTerminalModification(aa_sequence.getCTerminalModification(), ResidueModification::C_TERM);
+          m.location = boost::numeric_cast<int>(aa_sequence.size());
+          m.unimod_id = rmod.getUniModAccession();
+          p.modifications.push_back(m);
+      }
       for (Size i = 0; i != aa_sequence.size(); i++)
       {
         if (aa_sequence[i].isModified())
@@ -260,17 +236,10 @@
       }
 
     }
->>>>>>> 089c2f1a
   }
 
   void OpenSwathDataAccessHelper::convertTargetedCompound(const TargetedExperiment::Compound& compound, OpenSwath::LightCompound & comp)
   {
-<<<<<<< HEAD
-    aa_sequence = AASequence::fromString(peptide.sequence);
-    for (std::vector<OpenSwath::LightModification>::const_iterator it = peptide.modifications.begin(); it != peptide.modifications.end(); ++it)
-    {
-      TargetedExperimentHelper::setModification(it->location, boost::numeric_cast<int>(peptide.sequence.size()), it->unimod_id, aa_sequence);
-=======
     comp.id = compound.id;
     if (!compound.rts.empty())
     {
@@ -299,7 +268,6 @@
       TargetedExperimentHelper::setModification(it->location, 
                                                 boost::numeric_cast<int>(peptide.sequence.size()), 
                                                 it->unimod_id, aa_sequence);
->>>>>>> 089c2f1a
     }
   }
 
