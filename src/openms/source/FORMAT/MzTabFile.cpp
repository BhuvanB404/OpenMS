--- conflicted
+++ resolved
@@ -883,103 +883,6 @@
           cout << "Error: mandatory protein num_peptides_distinct_ms_run column(s) missing" << endl;
         }
 
-<<<<<<< HEAD
-        if (protein_num_peptides_unique_ms_run_indices.empty() && mz_tab_metadata.mz_tab_mode.toCellString() == "Complete"
-            && mz_tab_metadata.mz_tab_type.toCellString() == "Identification")
-        {
-          cout << "Error: mandatory protein num_peptides_unique_ms_run column(s) missing" << endl;
-        }
-
-        if (protein_ambiguity_members_index == 0)
-        {
-          cout << "Error: mandatory protein ambiguity_members column missing" << endl;
-        }
-
-        if (protein_modifications_index == 0)
-        {
-          cout << "Error: mandatory protein modifications column missing" << endl;
-        }
-
-        if (protein_coverage_index == 0)
-        {
-          cout << "Error: mandatory protein coverage column missing" << endl;
-        }
-
-        if (protein_abundance_assay_indices.empty()&& mz_tab_metadata.mz_tab_mode.toCellString() == "Complete"
-            && mz_tab_metadata.mz_tab_type.toCellString() == "Quantification")
-        {
-          cout << "Error: mandatory protein protein_abundance_assay column(s) missing" << endl;
-        }
-
-        if (protein_abundance_study_variable_to_column_indices.empty() && mz_tab_metadata.mz_tab_type.toCellString() == "Quantification")
-        {
-          cout << "Error: mandatory protein_abundance_study_variable column(s) missing" << endl;
-        }
-
-        if (protein_abundance_stdev_study_variable_to_column_indices.empty() && mz_tab_metadata.mz_tab_type.toCellString() == "Quantification")
-        {
-          cout << "Error: mandatory protein_abundance_stdev_study_variable column(s) missing" << endl;
-        }
-
-        if (protein_abundance_std_error_study_variable_to_column_indices.empty() && mz_tab_metadata.mz_tab_type.toCellString() == "Quantification")
-        {
-          cout << "Error: mandatory protein_abundance_stderr_study_variable column(s) missing" << endl;
-        }
-
-        MzTabProteinSectionRow row;
-        row.accession.fromCellString(cells[protein_accession_index]);
-        row.description.fromCellString(cells[protein_description_index]);
-        row.taxid.fromCellString(cells[protein_taxid_index]);
-        row.species.fromCellString(cells[protein_species_index]);
-        row.database.fromCellString(cells[protein_database_index]);
-        row.database_version.fromCellString(cells[protein_database_version_index]);
-        row.search_engine.fromCellString(cells[protein_search_engine_index]);
-
-        for (map<Size, Size>::const_iterator it = protein_best_search_engine_score_to_column_index.begin(); it != protein_best_search_engine_score_to_column_index.end(); ++it)
-        {
-          row.best_search_engine_score[it->first].fromCellString(cells[it->second]);
-        }
-
-        for (map<Size, std::pair<Size, Size> >::const_iterator it = protein_column_index_to_score_runs_pair.begin(); it != protein_column_index_to_score_runs_pair.end(); ++it)
-        {
-          row.search_engine_score_ms_run[it->second.first][it->second.second].fromCellString(cells[it->first]);
-        }
-
-        if (protein_reliability_index != 0)
-        {
-          row.reliability.fromCellString(cells[protein_reliability_index]);
-        }
-
-        for (map<Size, Size>::const_iterator it = protein_num_psms_ms_run_indices.begin(); it != protein_num_psms_ms_run_indices.end(); ++it)
-        {
-          row.num_psms_ms_run[it->first].fromCellString(cells[it->second]);
-        }
-
-        for (map<Size, Size>::const_iterator it = protein_num_peptides_distinct_ms_run_indices.begin(); it != protein_num_peptides_distinct_ms_run_indices.end(); ++it)
-        {
-          row.num_peptides_distinct_ms_run[it->first].fromCellString(cells[it->second]);
-        }
-
-        for (map<Size, Size>::const_iterator it = protein_num_peptides_unique_ms_run_indices.begin(); it != protein_num_peptides_unique_ms_run_indices.end(); ++it)
-        {
-          row.num_peptides_unique_ms_run[it->first].fromCellString(cells[it->second]);
-        }
-
-        row.ambiguity_members.fromCellString(cells[protein_ambiguity_members_index]);
-        row.modifications.fromCellString(cells[protein_modifications_index]);
-
-        if (protein_uri_index != 0)
-        {
-          row.uri.fromCellString(cells[protein_uri_index]);
-        }
-
-        if (protein_go_terms_index != 0)
-        {
-          row.go_terms.fromCellString(cells[protein_go_terms_index]);
-        }
-
-        row.coverage.fromCellString(cells[protein_coverage_index]);
-=======
       if (cells[1].hasPrefix("mzTab-version"))
       {
         mz_tab_metadata.mz_tab_version.fromCellString(cells[2]);
@@ -1411,553 +1314,10 @@
         mz_tab_metadata.colunit_small_molecule[n] = s;
       }
     }
->>>>>>> ab7df5ad
 
         // quantification data
         for (map<Size, Size>::const_iterator it = protein_abundance_assay_indices.begin(); it != protein_abundance_assay_indices.end(); ++it)
         {
-<<<<<<< HEAD
-          row.protein_abundance_assay[it->first].fromCellString(cells[it->second]);
-        }
-
-        for (map<Size, Size>::const_iterator it = protein_abundance_study_variable_to_column_indices.begin(); it != protein_abundance_study_variable_to_column_indices.end(); ++it)
-        {
-          row.protein_abundance_study_variable[it->first].fromCellString(cells[it->second]);
-        }
-
-        for (map<Size, Size>::const_iterator it = protein_abundance_stdev_study_variable_to_column_indices.begin(); it != protein_abundance_stdev_study_variable_to_column_indices.end(); ++it)
-        {
-          row.protein_abundance_stdev_study_variable[it->first].fromCellString(cells[it->second]);
-        }
-
-        for (map<Size, Size>::const_iterator it = protein_abundance_std_error_study_variable_to_column_indices.begin(); it != protein_abundance_std_error_study_variable_to_column_indices.end(); ++it)
-        {
-          row.protein_abundance_std_error_study_variable[it->first].fromCellString(cells[it->second]);
-        }
-
-        for (map<String, Size>::const_iterator it = protein_custom_opt_columns.begin(); it != protein_custom_opt_columns.end(); ++it)
-        {
-          MzTabString s;
-          s.fromCellString(cells[it->second]);
-          MzTabOptionalColumnEntry e(it->first, s);
-          row.opt_.push_back(e);
-        }
-
-        mz_tab_protein_section_data.push_back(row);
-        continue;
-      }
-
-      // parse peptide header section
-      if (section == "PEH")
-      {
-        for (Size i = 0; i != cells.size(); ++i)
-        {
-          if (cells[i] == "sequence")
-          {
-            peptide_sequence_index = i;
-          }
-          else if (cells[i] == "accession")
-          {
-            peptide_accession_index = i;
-          }
-          else if (cells[i] == "unique")
-          {
-            peptide_unique_index = i;
-          }
-          else if (cells[i] == "database")
-          {
-            peptide_database_index = i;
-          }
-          else if (cells[i] == "database_version")
-          {
-            peptide_database_version_index = i;
-          }
-          else if (cells[i] == "search_engine")
-          {
-            peptide_search_engine_index = i;
-          }
-          else if (cells[i].hasPrefix("best_search_engine_score["))
-          {
-            String s = cells[i];
-            Size n = (Size)s.substitute("best_search_engine_score[", "").substitute("]","").trim().toInt();
-            peptide_best_search_engine_score_to_column_index[n] = i;
-          }
-          else if (cells[i].hasPrefix("search_engine_score["))
-          {
-            std::pair<Size, Size> pair = extractIndexPairsFromBrackets_(cells[i].toQString());
-            peptide_column_index_to_score_runs_pair[i] = pair;
-          }
-          else if (cells[i] == "reliability")
-          {
-            peptide_reliability_index = i;
-          }
-          else if (cells[i] == "modifications")
-          {
-            peptide_modifications_index = i;
-          }
-          else if (cells[i] == "retention_time")
-          {
-            peptide_retention_time_index = i;
-          }
-          else if (cells[i] == "retention_time_window")
-          {
-            peptide_retention_time_window_index = i;
-          }
-          else if (cells[i] == "charge")
-          {
-            peptide_charge_index = i;
-          }
-          else if (cells[i] == "mass_to_charge")
-          {
-            peptide_mass_to_charge_index = i;
-          }
-          else if (cells[i] == "uri")
-          {
-            protein_uri_index = i;
-          }
-          else if (cells[i] == "spectra_ref")
-          {
-            peptide_spectra_ref_index = i;
-          }
-          else if (cells[i].hasPrefix("peptide_abundance_assay["))
-          {
-            String s = cells[i];
-            Size n = (Size)s.substitute("peptide_abundance_assay[", "").substitute("]","").trim().toInt();
-            peptide_abundance_assay_indices[n] = i;
-          }
-          else if (cells[i].hasPrefix("peptide_abundance_study_variable["))
-          {
-            String s = cells[i];
-            Size n = (Size)s.substitute("peptide_abundance_study_variable[", "").substitute("]","").trim().toInt();
-            peptide_abundance_study_variable_to_column_indices[n] = i;
-          }
-          else if (cells[i].hasPrefix("peptide_abundance_stdev_study_variable["))
-          {
-            String s = cells[i];
-            Size n = (Size)s.substitute("peptide_abundance_stdev_study_variable[", "").substitute("]","").trim().toInt();
-            peptide_abundance_study_variable_stdev_to_column_indices[n] = i;
-          }
-          else if (cells[i].hasPrefix("peptide_abundance_std_error_study_variable["))
-          {
-            String s = cells[i];
-            Size n = (Size)s.substitute("peptide_abundance_std_error_study_variable[", "").substitute("]","").trim().toInt();
-            peptide_abundance_study_variable_std_error_to_column_indices[n] = i;
-          }
-          else if (cells[i].hasPrefix("opt_"))
-          {
-            peptide_custom_opt_columns[cells[i]] = i;
-          }
-        }
-        continue;
-      }
-
-      // parse peptide section
-      if (section == "PEP")
-      {
-        sections_present.insert("PRT");
-        MzTabPeptideSectionRow row;
-        row.sequence.fromCellString(cells[peptide_sequence_index]);
-        row.accession.fromCellString(cells[peptide_accession_index]);
-        row.unique.fromCellString(cells[peptide_unique_index]);
-        row.database.fromCellString(cells[peptide_database_index]);
-        row.database_version.fromCellString(cells[peptide_database_version_index]);
-        row.search_engine.fromCellString(cells[peptide_search_engine_index]);
-
-        for (map<Size, Size>::const_iterator it = peptide_best_search_engine_score_to_column_index.begin(); it != peptide_best_search_engine_score_to_column_index.end(); ++it)
-        {
-          row.best_search_engine_score[it->first].fromCellString(cells[it->second]);
-        }
-
-        for (map<Size, std::pair<Size, Size> >::const_iterator it = peptide_column_index_to_score_runs_pair.begin(); it != peptide_column_index_to_score_runs_pair.end(); ++it)
-        {
-          row.search_engine_score_ms_run[it->second.first][it->second.second].fromCellString(cells[it->first]);
-        }
-
-        if (peptide_reliability_index != 0)
-        {
-          row.reliability.fromCellString(cells[peptide_reliability_index]);
-        }
-
-        row.modifications.fromCellString(cells[peptide_modifications_index]);
-        row.retention_time.fromCellString(cells[peptide_retention_time_index]);
-        row.retention_time_window.fromCellString(cells[peptide_retention_time_window_index]);
-        row.charge.fromCellString(cells[peptide_charge_index]);
-        row.mass_to_charge.fromCellString(cells[peptide_mass_to_charge_index]);
-
-        // if (peptide_uri_index != 0) // always false
-        // {
-        //   row.uri.fromCellString(cells[peptide_uri_index]);
-        // }
-
-        row.spectra_ref.fromCellString(cells[peptide_spectra_ref_index]);
-
-        // quantification data
-        for (map<Size, Size>::const_iterator it = peptide_abundance_assay_indices.begin(); it != peptide_abundance_assay_indices.end(); ++it)
-        {
-          row.peptide_abundance_assay[it->first].fromCellString(cells[it->second]);
-        }
-
-        for (map<Size, Size>::const_iterator it = peptide_abundance_study_variable_to_column_indices.begin(); it != peptide_abundance_study_variable_to_column_indices.end(); ++it)
-        {
-          row.peptide_abundance_study_variable[it->first].fromCellString(cells[it->second]);
-        }
-
-        for (map<Size, Size>::const_iterator it = peptide_abundance_study_variable_stdev_to_column_indices.begin(); it != peptide_abundance_study_variable_stdev_to_column_indices.end(); ++it)
-        {
-          row.peptide_abundance_stdev_study_variable[it->first].fromCellString(cells[it->second]);
-        }
-
-        for (map<Size, Size>::const_iterator it = peptide_abundance_study_variable_std_error_to_column_indices.begin(); it != peptide_abundance_study_variable_std_error_to_column_indices.end(); ++it)
-        {
-          row.peptide_abundance_std_error_study_variable[it->first].fromCellString(cells[it->second]);
-        }
-
-        for (map<String, Size>::const_iterator it = peptide_custom_opt_columns.begin(); it != peptide_custom_opt_columns.end(); ++it)
-        {
-          MzTabString s;
-          s.fromCellString(cells[it->second]);
-          MzTabOptionalColumnEntry e(it->first, s);
-          row.opt_.push_back(e);
-        }
-
-        mz_tab_peptide_section_data.push_back(row);
-        continue;
-      }
-
-      // parse PSM header section
-      if (section == "PSH")
-      {
-        for (Size i = 0; i != cells.size(); ++i)
-        {
-          if (cells[i] == "sequence")
-          {
-            psm_sequence_index = i;
-          }
-          else if (cells[i] == "PSM_ID")
-          {
-            psm_psm_id_index = i;
-          }
-          else if (cells[i] == "accession")
-          {
-            psm_accession_index = i;
-          }
-          else if (cells[i] == "unique")
-          {
-            psm_unique_index = i;
-          }
-          else if (cells[i] == "database")
-          {
-            psm_database_index = i;
-          }
-          else if (cells[i] == "database_version")
-          {
-            psm_database_version_index = i;
-          }
-          else if (cells[i] == "search_engine")
-          {
-            psm_search_engine_index = i;
-          }
-          else if (cells[i].hasPrefix("search_engine_score["))
-          {
-            String s = cells[i];
-            Size n = (Size)s.substitute("search_engine_score[", "").substitute("]","").trim().toInt();
-            psm_search_engine_score_to_column_index[n] = i;
-          }
-          else if (cells[i].hasPrefix("reliability"))
-          {
-            psm_reliability_index = i;
-          }
-          else if (cells[i] == "modifications")
-          {
-            psm_modifications_index = i;
-          }
-          else if (cells[i] == "retention_time")
-          {
-            psm_retention_time_index = i;
-          }
-          else if (cells[i] == "charge")
-          {
-            psm_charge_index = i;
-          }
-          else if (cells[i] == "exp_mass_to_charge")
-          {
-            psm_exp_mass_to_charge_index = i;
-          }
-          else if (cells[i] == "calc_mass_to_charge")
-          {
-            psm_calc_mass_to_charge_index = i;
-          }
-          else if (cells[i] == "uri")
-          {
-            protein_uri_index = i;
-          }
-          else if (cells[i] == "spectra_ref")
-          {
-            psm_spectra_ref_index = i;
-          }
-          else if (cells[i] == "pre")
-          {
-            psm_pre_index = i;
-          }
-          else if (cells[i] == "post")
-          {
-            psm_post_index = i;
-          }
-          else if (cells[i] == "start")
-          {
-            psm_start_index = i;
-          }
-          else if (cells[i] == "end")
-          {
-            psm_end_index = i;
-          }
-          else if (cells[i] == "opt_")
-          {
-            psm_custom_opt_columns[cells[i]] = i;
-          }
-        }
-        continue;
-      }
-
-      // parse peptide section
-      if (section == "PSM")
-      {
-        MzTabPSMSectionRow row;
-        row.sequence.fromCellString(cells[psm_sequence_index]);
-        row.PSM_ID.fromCellString(cells[psm_psm_id_index]);
-        row.accession.fromCellString(cells[psm_accession_index]);
-        row.unique.fromCellString(cells[psm_unique_index]);
-        row.database.fromCellString(cells[psm_database_index]);
-        row.database_version.fromCellString(cells[psm_database_version_index]);
-        row.search_engine.fromCellString(cells[psm_search_engine_index]);
-
-        for (map<Size, Size>::const_iterator it = psm_search_engine_score_to_column_index.begin(); it != psm_search_engine_score_to_column_index.end(); ++it)
-        {
-          row.search_engine_score[it->first].fromCellString(cells[it->second]);
-        }
-
-        if (psm_reliability_index != 0)
-        {
-          row.reliability.fromCellString(cells[psm_reliability_index]);
-        }
-
-        row.modifications.fromCellString(cells[psm_modifications_index]);
-        row.retention_time.fromCellString(cells[psm_retention_time_index]);
-        row.charge.fromCellString(cells[psm_charge_index]);
-        row.exp_mass_to_charge.fromCellString(cells[psm_exp_mass_to_charge_index]);
-        row.calc_mass_to_charge.fromCellString(cells[psm_calc_mass_to_charge_index]);
-
-        // if (psm_uri_index != 0) // always false
-        // {
-        //   row.uri.fromCellString(cells[psm_uri_index]);
-        // }
-
-        row.spectra_ref.fromCellString(cells[psm_spectra_ref_index]);
-        row.pre.fromCellString(cells[psm_pre_index]);
-        row.post.fromCellString(cells[psm_post_index]);
-        row.start.fromCellString(cells[psm_start_index]);
-        row.end.fromCellString(cells[psm_end_index]);
-
-        for (map<String, Size>::const_iterator it = psm_custom_opt_columns.begin(); it != psm_custom_opt_columns.end(); ++it)
-        {
-          MzTabString s;
-          s.fromCellString(cells[it->second]);
-          MzTabOptionalColumnEntry e(it->first, s);
-          row.opt_.push_back(e);
-        }
-
-        mz_tab_psm_section_data.push_back(row);
-        continue;
-      }
-
-      // parse small molecule header section
-      if (section == "SMH")
-      {
-        for (Size i = 0; i != cells.size(); ++i)
-        {
-          if (cells[i] == "identifier")
-          {
-            smallmolecule_identifier_index = i;
-          }
-          else if (cells[i] == "chemical_formula")
-          {
-            smallmolecule_chemical_formula_index = i;
-          }
-          else if (cells[i] == "smiles")
-          {
-            smallmolecule_smiles_index = i;
-          }
-          else if (cells[i] == "inchi_key")
-          {
-            smallmolecule_inchi_key_index = i;
-          }
-          else if (cells[i] == "description")
-          {
-            smallmolecule_description_index = i;
-          }
-          else if (cells[i] == "exp_mass_to_charge")
-          {
-            smallmolecule_exp_mass_to_charge_index = i;
-          }
-          else if (cells[i] == "calc_mass_to_charge")
-          {
-            smallmolecule_calc_mass_to_charge_index = i;
-          }
-          else if (cells[i] == "charge")
-          {
-            smallmolecule_charge_index = i;
-          }
-          else if (cells[i] == "retention_time")
-          {
-            smallmolecule_retention_time_index = i;
-          }
-          else if (cells[i] == "taxid")
-          {
-            smallmolecule_taxid_index = i;
-          }
-          else if (cells[i] == "species")
-          {
-            smallmolecule_species_index = i;
-          }
-          else if (cells[i] == "database")
-          {
-            smallmolecule_database_index = i;
-          }
-          else if (cells[i] == "database_version")
-          {
-            smallmolecule_database_version_index = i;
-          }
-          else if (cells[i] == "reliability")
-          {
-            smallmolecule_reliability_index = i;
-          }
-          else if (cells[i] == "uri")
-          {
-            smallmolecule_uri_index = i;
-          }
-          else if (cells[i] == "spectra_ref")
-          {
-            smallmolecule_spectra_ref_index = i;
-          }
-          else if (cells[i] == "search_engine")
-          {
-            smallmolecule_search_engine_index = i;
-          }
-          else if (cells[i].hasPrefix("best_search_engine_score["))
-          {
-            String s = cells[i];
-            Size n = (Size)s.substitute("best_search_engine_score[", "").substitute("]","").trim().toInt();
-            smallmolecule_best_search_engine_score_to_column_index[n] = i;
-          }
-          else if (cells[i].hasPrefix("search_engine_score["))
-          {
-            std::pair<Size, Size> pair = extractIndexPairsFromBrackets_(cells[i].toQString());
-            smallmolecule_column_index_to_score_runs_pair[i] = pair;
-          }
-          else if (cells[i] == "modifications")
-          {
-            smallmolecule_modifications_index = i;
-          }
-          else if (cells[i].hasPrefix("smallmolecule_abundance_assay["))
-          {
-            String s = cells[i];
-            Size n = (Size)s.substitute("smallmolecule_abundance_assay[", "").substitute("]","").trim().toInt();
-            smallmolecule_abundance_assay_indices[n] = i;
-          }
-          else if (cells[i].hasPrefix("smallmolecule_abundance_study_variable["))
-          {
-            String s = cells[i];
-            Size n = (Size)s.substitute("smallmolecule_abundance_study_variable[", "").substitute("]","").trim().toInt();
-            smallmolecule_abundance_study_variable_indices[n] = i;
-          }
-          else if (cells[i].hasPrefix("smallmolecule_abundance_stdev_study_variable["))
-          {
-            String s = cells[i];
-            Size n = (Size)s.substitute("smallmolecule_abundance_stdev_study_variable[", "").substitute("]","").trim().toInt();
-            smallmolecule_abundance_stdev_study_variable_indices[n] = i;
-          }
-          else if (cells[i].hasPrefix("smallmolecule_abundance_std_error_study_variable["))
-          {
-            String s = cells[i];
-            Size n = (Size)s.substitute("smallmolecule_abundance_std_error_study_variable[", "").substitute("]","").trim().toInt();
-            smallmolecule_abundance_std_error_study_variable_indices[n] = i;
-          }
-          else if (cells[i].hasPrefix("opt_"))
-          {
-            smallmolecule_custom_opt_columns[cells[i]] = i;
-          }
-        }
-        continue;
-      }
-
-      // parse small molecule section
-      if (section == "SML")
-      {
-        sections_present.insert("SML");
-        MzTabSmallMoleculeSectionRow row;
-        row.identifier.fromCellString(cells[smallmolecule_identifier_index]);
-        row.chemical_formula.fromCellString(cells[smallmolecule_chemical_formula_index]);
-        row.smiles.fromCellString(cells[smallmolecule_smiles_index]);
-        row.inchi_key.fromCellString(cells[smallmolecule_inchi_key_index]);
-        row.description.fromCellString(cells[smallmolecule_description_index]);
-        row.exp_mass_to_charge.fromCellString(cells[smallmolecule_exp_mass_to_charge_index]);
-        row.calc_mass_to_charge.fromCellString(cells[smallmolecule_calc_mass_to_charge_index]);
-        row.charge.fromCellString(cells[smallmolecule_charge_index]);
-        row.retention_time.fromCellString(cells[smallmolecule_retention_time_index]);
-        row.taxid.fromCellString(cells[smallmolecule_taxid_index]);
-        row.species.fromCellString(cells[smallmolecule_species_index]);
-        row.database.fromCellString(cells[smallmolecule_database_index]);
-        row.database_version.fromCellString(cells[smallmolecule_database_version_index]);
-
-        if (smallmolecule_reliability_index != 0)
-        {
-          row.reliability.fromCellString(cells[smallmolecule_reliability_index]);
-        }
-
-        if (smallmolecule_uri_index != 0)
-        {
-          row.uri.fromCellString(cells[smallmolecule_uri_index]);
-        }
-
-        row.spectra_ref.fromCellString(cells[smallmolecule_spectra_ref_index]);
-
-        row.search_engine.fromCellString(cells[smallmolecule_search_engine_index]);
-
-        for (map<Size, Size>::const_iterator it = smallmolecule_best_search_engine_score_to_column_index.begin(); it != smallmolecule_best_search_engine_score_to_column_index.end(); ++it)
-        {
-          row.best_search_engine_score[it->first].fromCellString(cells[it->second]);
-        }
-
-        for (map<Size, std::pair<Size, Size> >::const_iterator it = smallmolecule_column_index_to_score_runs_pair.begin(); it != smallmolecule_column_index_to_score_runs_pair.end(); ++it)
-        {
-          row.search_engine_score_ms_run[it->second.first][it->second.second].fromCellString(cells[it->first]);
-        }
-
-        row.modifications.fromCellString(cells[smallmolecule_modifications_index]);
-
-        // quantification data
-        for (map<Size, Size>::const_iterator it = smallmolecule_abundance_assay_indices.begin(); it != smallmolecule_abundance_assay_indices.end(); ++it)
-        {
-          row.smallmolecule_abundance_assay[it->first].fromCellString(cells[it->second]);
-        }
-
-        for (map<Size, Size>::const_iterator it = smallmolecule_abundance_study_variable_indices.begin(); it != smallmolecule_abundance_study_variable_indices.end(); ++it)
-        {
-          row.smallmolecule_abundance_study_variable[it->first].fromCellString(cells[it->second]);
-        }
-
-        for (map<Size, Size>::const_iterator it = smallmolecule_abundance_stdev_study_variable_indices.begin(); it != smallmolecule_abundance_stdev_study_variable_indices.end(); ++it)
-        {
-          row.smallmolecule_abundance_stdev_study_variable[it->first].fromCellString(cells[it->second]);
-        }
-
-        for (map<Size, Size>::const_iterator it = smallmolecule_abundance_std_error_study_variable_indices.begin(); it != smallmolecule_abundance_std_error_study_variable_indices.end(); ++it)
-        {
-          row.smallmolecule_abundance_std_error_study_variable[it->first].fromCellString(cells[it->second]);
-        }
-
-        for (map<String, Size>::const_iterator it = smallmolecule_custom_opt_columns.begin(); it != smallmolecule_custom_opt_columns.end(); ++it)
-=======
           protein_accession_index = i;
         }
         else if (cells[i] == "description")
@@ -2062,7 +1422,6 @@
           protein_abundance_std_error_study_variable_to_column_indices[n] = i;
         }
         else if (cells[i].hasPrefix("opt_"))
->>>>>>> ab7df5ad
         {
           MzTabString s;
           s.fromCellString(cells[it->second]);
@@ -2294,10 +1653,6 @@
     // quantification_method
     if (!md.quantification_method.isNull())
     {
-<<<<<<< HEAD
-      String s = "MTD\tquantification_method\t" + md.quantification_method.toCellString();
-      sl.push_back(s);
-=======
       for (Size i = 0; i != cells.size(); ++i)
       {
         if (cells[i] == "sequence")
@@ -2397,7 +1752,6 @@
         }
       }
       continue;
->>>>>>> ab7df5ad
     }
 
     // protein-quantification_unit
@@ -2453,10 +1807,6 @@
     // custom
     for (map<Size, MzTabParameter>::const_iterator it = md.custom.begin(); it != md.custom.end(); ++it)
     {
-<<<<<<< HEAD
-      String s = "MTD\tcustom[" + String(it->first) + "]\t" + it->second.toCellString();
-      sl.push_back(s);
-=======
       for (Size i = 0; i != cells.size(); ++i)
       {
         if (cells[i] == "sequence")
@@ -2547,7 +1897,6 @@
         }
       }
       continue;
->>>>>>> ab7df5ad
     }
 
     for (map<Size, MzTabSampleMetaData>::const_iterator it = md.sample.begin(); it != md.sample.end(); ++it)
@@ -2594,28 +1943,6 @@
       const MzTabAssayMetaData & amd = it->second;
       if (!amd.quantification_reagent.isNull())
       {
-<<<<<<< HEAD
-        String s = "MTD\tassay[" + String(it->first) + "]-quantification_reagent\t" + amd.quantification_reagent.toCellString();
-        sl.push_back(s);
-      }
-
-      for (map<Size, MzTabModificationMetaData>::const_iterator mit = amd.quantification_mod.begin(); mit != amd.quantification_mod.end(); ++mit)
-      {
-        const MzTabModificationMetaData & mod = mit->second;
-        if (!mod.modification.isNull())
-        {
-          String s = "MTD\tassay[" + String(it->first) + String("]-quantification_mod[") + String(mit->first) + String("]\t") + mod.modification.toCellString();
-          sl.push_back(s);
-        }
-
-        if (!mod.site.isNull())
-        {
-          String s = "MTD\tassay[" + String(it->first) + String("]-quantification_mod[") + String(mit->first) + String("]-site\t") + mod.site.toCellString();
-          sl.push_back(s);
-        }
-
-        if (!mod.position.isNull())
-=======
         if (cells[i] == "identifier")
         {
           smallmolecule_identifier_index = i;
@@ -2724,7 +2051,6 @@
           smallmolecule_abundance_std_error_study_variable_indices[n] = i;
         }
         else if (cells[i].hasPrefix("opt_"))
->>>>>>> ab7df5ad
         {
           String s = "MTD\tassay[" + String(it->first) + String("]-quantification_mod[") + String(mit->first) + String("]-position\t") + mod.position.toCellString();
           sl.push_back(s);
@@ -2881,9 +2207,6 @@
       header.push_back("reliability");
     }
 
-<<<<<<< HEAD
-    for (std::map<Size, MzTabInteger>::const_iterator it = reference_row.num_psms_ms_run.begin(); it != reference_row.num_psms_ms_run.end(); ++it)
-=======
   for (map<Size, MzTabModificationMetaData>::const_iterator it = md.fixed_mod.begin(); it != md.fixed_mod.end(); ++it)
   {
     const MzTabModificationMetaData & md = it->second;
@@ -2893,7 +2216,6 @@
       sl.push_back(s);
     }
     else
->>>>>>> ab7df5ad
     {
       header.push_back(String("num_psms_ms_run[") + String(it->first) + String("]"));
     }
@@ -3684,14 +3006,6 @@
     }
   }
 
-<<<<<<< HEAD
-  void MzTabFile::store(const String& filename, const MzTab& mz_tab) const
-  {
-    if (!FileHandler::hasValidExtension(filename, FileTypes::TSV))
-    {
-      throw Exception::UnableToCreateFile(__FILE__, __LINE__, OPENMS_PRETTY_FUNCTION, filename, "invalid file extension, expected '" + FileTypes::typeToName(FileTypes::TSV) + "'");
-    }
-=======
   return ListUtils::concatenate(s, "\t");
 }
 
@@ -3702,33 +3016,29 @@
   {
     throw Exception::UnableToCreateFile(__FILE__, __LINE__, OPENMS_PRETTY_FUNCTION, filename, "invalid file extension, expected '" + FileTypes::typeToName(FileTypes::MZTAB) + "'");
   }
->>>>>>> ab7df5ad
-
-    StringList out;
-
-    generateMzTabMetaDataSection_(mz_tab.getMetaData(), out);
-    bool complete = (mz_tab.getMetaData().mz_tab_mode.toCellString() == "Complete");
-    Size ms_runs = mz_tab.getMetaData().ms_run.size();
-
-    const MzTabProteinSectionRows& protein_section = mz_tab.getProteinSectionRows();
-    const MzTabPeptideSectionRows& peptide_section = mz_tab.getPeptideSectionRows();
-    const MzTabPSMSectionRows& psm_section = mz_tab.getPSMSectionRows();
-    const MzTabSmallMoleculeSectionRows& smallmolecule_section = mz_tab.getSmallMoleculeSectionRows();
-
-    if (!protein_section.empty())
-    {
-      Size n_best_search_engine_score = mz_tab.getMetaData().protein_search_engine_score.size();
-
-      // add header
-      out.push_back(generateMzTabProteinHeader_(protein_section[0], n_best_search_engine_score, mz_tab.getProteinOptionalColumnNames()));
-
-      // add section
-      generateMzTabSection_(protein_section, mz_tab.getProteinOptionalColumnNames(), out);
-    }
-
-<<<<<<< HEAD
-    if (!peptide_section.empty())
-=======
+
+  StringList out;
+
+  generateMzTabMetaDataSection_(mz_tab.getMetaData(), out);
+  bool complete = (mz_tab.getMetaData().mz_tab_mode.toCellString() == "Complete");
+  Size ms_runs = mz_tab.getMetaData().ms_run.size();
+
+  const MzTabProteinSectionRows& protein_section = mz_tab.getProteinSectionRows();
+  const MzTabPeptideSectionRows& peptide_section = mz_tab.getPeptideSectionRows();
+  const MzTabPSMSectionRows& psm_section = mz_tab.getPSMSectionRows();
+  const MzTabSmallMoleculeSectionRows& smallmolecule_section = mz_tab.getSmallMoleculeSectionRows();
+
+  if (!protein_section.empty())
+  {
+    Size n_best_search_engine_score = mz_tab.getMetaData().protein_search_engine_score.size();
+
+    // add header
+    out.push_back(generateMzTabProteinHeader_(protein_section[0], n_best_search_engine_score, mz_tab.getProteinOptionalColumnNames()));
+
+    // add section
+    generateMzTabSection_(protein_section, mz_tab.getProteinOptionalColumnNames(), out);
+  }
+
   if (!peptide_section.empty())
   {
     Size assays = peptide_section[0].peptide_abundance_assay.size();
@@ -3740,7 +3050,6 @@
       search_ms_runs = ms_runs;
     }
     else // only report all scores if user provided at least one
->>>>>>> ab7df5ad
     {
       Size assays = peptide_section[0].peptide_abundance_assay.size();
       Size study_variables = peptide_section[0].peptide_abundance_study_variable.size();
@@ -3832,17 +3141,12 @@
       // add section
       generateMzTabSection_(nucleic_acid_section, mz_tab.getNucleicAcidOptionalColumnNames(), out);
     }
-<<<<<<< HEAD
-
-    if (!oligonucleotide_section.empty())
-=======
     tmp_out.store(filename);
   }
   else
   {
     TextFile tmp_out;
     for (TextFile::ConstIterator it = out.begin(); it != out.end(); )
->>>>>>> ab7df5ad
     {
       Size search_ms_runs = 0;
       if (complete)
