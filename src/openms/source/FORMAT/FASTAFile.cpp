--- conflicted
+++ resolved
@@ -43,17 +43,8 @@
 namespace OpenMS
 {
   using namespace std;
-<<<<<<< HEAD
-
-  FASTAFile::FASTAFile()
-  {
-  }
-
-  FASTAFile::~FASTAFile()
-=======
-  
+
   bool FASTAFile::readEntry_(std::string& id, std::string& description, std::string& seq)
->>>>>>> d601404f
   {
     std::streambuf *sb = infile_.rdbuf();
     bool keep_reading = true;
@@ -262,17 +253,11 @@
     {
       return false;
     }
-<<<<<<< HEAD
-    seq_.clear();
-    id_.clear();
-    description_.clear();
-=======
 
     seq_.clear(); // Note: it is fine to clear() after std::move as it will turn the "valid but unspecified state" into a specified (the empty) one
     id_.clear();
     description_.clear();
 
->>>>>>> d601404f
     if (!readEntry_(id_, description_, seq_))
     {
       if (entries_read_ == 0)
@@ -288,15 +273,9 @@
     }
     ++entries_read_;
 
-<<<<<<< HEAD
-    protein.identifier = id_;
-    protein.description = description_;
-    protein.sequence = seq_;
-=======
     protein.identifier = std::move(id_);
     protein.description = std::move(description_);
     protein.sequence = std::move(seq_);
->>>>>>> d601404f
 
     return true;
   }
