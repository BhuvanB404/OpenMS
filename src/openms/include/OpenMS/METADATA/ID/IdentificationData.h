// --------------------------------------------------------------------------
//                   OpenMS -- Open-Source Mass Spectrometry
// --------------------------------------------------------------------------
// Copyright The OpenMS Team -- Eberhard Karls University Tuebingen,
// ETH Zurich, and Freie Universitaet Berlin 2002-2018.
//
// This software is released under a three-clause BSD license:
//  * Redistributions of source code must retain the above copyright
//    notice, this list of conditions and the following disclaimer.
//  * Redistributions in binary form must reproduce the above copyright
//    notice, this list of conditions and the following disclaimer in the
//    documentation and/or other materials provided with the distribution.
//  * Neither the name of any author or any participating institution
//    may be used to endorse or promote products derived from this software
//    without specific prior written permission.
// For a full list of authors, refer to the file AUTHORS.
// --------------------------------------------------------------------------
// THIS SOFTWARE IS PROVIDED BY THE COPYRIGHT HOLDERS AND CONTRIBUTORS "AS IS"
// AND ANY EXPRESS OR IMPLIED WARRANTIES, INCLUDING, BUT NOT LIMITED TO, THE
// IMPLIED WARRANTIES OF MERCHANTABILITY AND FITNESS FOR A PARTICULAR PURPOSE
// ARE DISCLAIMED. IN NO EVENT SHALL ANY OF THE AUTHORS OR THE CONTRIBUTING
// INSTITUTIONS BE LIABLE FOR ANY DIRECT, INDIRECT, INCIDENTAL, SPECIAL,
// EXEMPLARY, OR CONSEQUENTIAL DAMAGES (INCLUDING, BUT NOT LIMITED TO,
// PROCUREMENT OF SUBSTITUTE GOODS OR SERVICES; LOSS OF USE, DATA, OR PROFITS;
// OR BUSINESS INTERRUPTION) HOWEVER CAUSED AND ON ANY THEORY OF LIABILITY,
// WHETHER IN CONTRACT, STRICT LIABILITY, OR TORT (INCLUDING NEGLIGENCE OR
// OTHERWISE) ARISING IN ANY WAY OUT OF THE USE OF THIS SOFTWARE, EVEN IF
// ADVISED OF THE POSSIBILITY OF SUCH DAMAGE.
//
// --------------------------------------------------------------------------
// $Maintainer: Hendrik Weisser $
// $Authors: Hendrik Weisser $
// --------------------------------------------------------------------------

#ifndef OPENMS_METADATA_ID_IDENTIFICATIONDATA_H
#define OPENMS_METADATA_ID_IDENTIFICATIONDATA_H

#include <OpenMS/METADATA/ID/DataProcessingStep.h>
#include <OpenMS/METADATA/ID/DataQuery.h>
#include <OpenMS/METADATA/ID/DBSearchParam.h>
#include <OpenMS/METADATA/ID/IdentifiedCompound.h>
#include <OpenMS/METADATA/ID/IdentifiedSequence.h>
#include <OpenMS/METADATA/ID/MetaData.h>
#include <OpenMS/METADATA/ID/MoleculeParentMatch.h>
#include <OpenMS/METADATA/ID/MoleculeQueryMatch.h>
#include <OpenMS/METADATA/ID/ParentMolecule.h>
#include <OpenMS/METADATA/ID/ParentMoleculeGroup.h>
#include <OpenMS/METADATA/ID/QueryMatchGroup.h>
#include <OpenMS/METADATA/ID/ScoreType.h>
#include <OpenMS/FORMAT/MzTab.h>

#include <boost/unordered_set.hpp>

namespace OpenMS
{
  /*!
    @brief Representation of spectrum identification results and associated data.

    This class provides capabilities for storing spectrum identification results from different types of experiments/molecules (proteomics: peptides/proteins, metabolomics: small molecules, "nucleomics": RNA).
    The class design has the following goals:
    - Provide one structure for storing all relevant data for spectrum identification results.
    - Store data non-redundantly.
    - Ensure consistency (e.g. no conflicting information; no "dangling references").
    - Allow convenient and efficient querying.
    - Support different types of experiments, as mentioned above, in one common framework.

    The following important subordinate classes are provided to represent different types of data:
    <table>
    <tr><th>Class <th>Represents <th>Key <th>Proteomics example <th>Corresponding legacy class
    <tr><td>DataProcessingStep <td>Information about a data processing step that was applied (e.g. input files, software used, parameters) <td>Combined information <td>Mascot search <td>ProteinIdentification
    <tr><td>DataQuery <td>A search query (with identifier, RT, m/z), i.e. an MS2 spectrum or feature (for accurate mass search) <td>Identifier <td>MS2 spectrum <td>PeptideIdentification
    <tr><td>ParentMolecule <td>An entry in a FASTA file with associated information (sequence, coverage, etc.) <td>Accession <td>Protein <td>ProteinHit
    <tr><td>IdentifiedPeptide/-Oligo/-Compound <td>An identified molecule of the respective type <td>Sequence (or identifier for a compound) <td>Peptide <td>PeptideHit
    <tr><td>MoleculeQueryMatch <td>A match between a query (DataQuery) and identified molecule (Identified...) <td>Combination of query and molecule references <td>Peptide-spectrum match (PSM) <td>PeptideIdentification/PeptideHit
    </table>

    To populate an IdentificationData instance with data, "register..." functions are used.
    These functions return "references" (implemented as iterators) that can be used to refer to stored data items and thus form connections.
    For example, a protein can be stored using registerParentMolecule, which returns a corresponding reference.
    This reference can be used to build an IdentifiedPeptide object that references the protein.
    An identified peptide referencing a protein can only be registered if that protein has been registered already, to ensure data consistency.
    Given the identified peptide, information about the associated protein can be retrieved efficiently by simply dereferencing the reference.

    To ensure non-redundancy, many data types have a "key" (see table above) to which a uniqueness constraint applies.
    This means only one item of such a type with a given key can be stored in an IdentificationData object.
    If items with an existing key are registered subsequently, attempts are made to merge new information (e.g. additional scores) into the existing entry.

    @ingroup Metadata
  */
  class OPENMS_DLLAPI IdentificationData: public MetaInfoInterface
  {
  public:

    // type definitions:
    using MoleculeType = IdentificationDataInternal::MoleculeType;
    using MassType = IdentificationDataInternal::MassType;

    using InputFiles = IdentificationDataInternal::InputFiles;
    using InputFileRef = IdentificationDataInternal::InputFileRef;

    using DataProcessingSoftware =
      IdentificationDataInternal::DataProcessingSoftware;
    using ProcessingSoftwareRef =
      IdentificationDataInternal::ProcessingSoftwareRef;

    using DataProcessingStep = IdentificationDataInternal::DataProcessingStep;
    using DataProcessingSteps = IdentificationDataInternal::DataProcessingSteps;
    using ProcessingStepRef = IdentificationDataInternal::ProcessingStepRef;

    using DBSearchParam = IdentificationDataInternal::DBSearchParam;
    using DBSearchParams = IdentificationDataInternal::DBSearchParams;
    using SearchParamRef = IdentificationDataInternal::SearchParamRef;
    using DBSearchSteps = IdentificationDataInternal::DBSearchSteps;

    using ScoreType = IdentificationDataInternal::ScoreType;
    using ScoreTypes = IdentificationDataInternal::ScoreTypes;
    using ScoreTypeRef = IdentificationDataInternal::ScoreTypeRef;
    using ScoreList = IdentificationDataInternal::ScoreList;

    using DataQuery = IdentificationDataInternal::DataQuery;
    using DataQueries = IdentificationDataInternal::DataQueries;
    using DataQueryRef = IdentificationDataInternal::DataQueryRef;

    using ParentMolecule = IdentificationDataInternal::ParentMolecule;
    using ParentMolecules = IdentificationDataInternal::ParentMolecules;
    using ParentMoleculeRef = IdentificationDataInternal::ParentMoleculeRef;

    using MoleculeParentMatch = IdentificationDataInternal::MoleculeParentMatch;
    using ParentMatches = IdentificationDataInternal::ParentMatches;

    using IdentifiedPeptide = IdentificationDataInternal::IdentifiedPeptide;
    using IdentifiedPeptides = IdentificationDataInternal::IdentifiedPeptides;
    using IdentifiedPeptideRef =
      IdentificationDataInternal::IdentifiedPeptideRef;

    using IdentifiedCompound = IdentificationDataInternal::IdentifiedCompound;
    using IdentifiedCompounds = IdentificationDataInternal::IdentifiedCompounds;
    using IdentifiedCompoundRef =
      IdentificationDataInternal::IdentifiedCompoundRef;

    using IdentifiedOligo = IdentificationDataInternal::IdentifiedOligo;
    using IdentifiedOligos = IdentificationDataInternal::IdentifiedOligos;
    using IdentifiedOligoRef = IdentificationDataInternal::IdentifiedOligoRef;

    using PeakAnnotations = IdentificationDataInternal::PeakAnnotations;
    using IdentifiedMoleculeRef =
      IdentificationDataInternal::IdentifiedMoleculeRef;

    using MoleculeQueryMatch = IdentificationDataInternal::MoleculeQueryMatch;
    using MoleculeQueryMatches =
      IdentificationDataInternal::MoleculeQueryMatches;
    using QueryMatchRef = IdentificationDataInternal::QueryMatchRef;

    // @TODO: allow multiple sets of groups, like with parent molecules
    // ("ParentMoleculeGroupings")?
    using QueryMatchGroup = IdentificationDataInternal::QueryMatchGroup;
    using QueryMatchGroups = IdentificationDataInternal::QueryMatchGroups;
    using MatchGroupRef = IdentificationDataInternal::MatchGroupRef;

    using ParentMoleculeGroup = IdentificationDataInternal::ParentMoleculeGroup;
    using ParentMoleculeGroups =
      IdentificationDataInternal::ParentMoleculeGroups;
    using ParentGroupRef = IdentificationDataInternal::ParentGroupRef;
    using ParentMoleculeGrouping =
      IdentificationDataInternal::ParentMoleculeGrouping;
    using ParentMoleculeGroupings =
      IdentificationDataInternal::ParentMoleculeGroupings;

    using AddressLookup = boost::unordered_set<uintptr_t>;


    /// Default constructor
    IdentificationData():
      current_step_ref_(processing_steps_.end())
    {
    }

    // Copy constructor - not allowed, as references would be invalidated:
    // @TODO: implement using deep copy
    IdentificationData(const IdentificationData& other) = delete;

    /// Move constructor
<<<<<<< HEAD
    IdentificationData(IdentificationData&& other) noexcept = default;
=======
    IdentificationData(IdentificationData&& other):
     current_step_ref_(std::move(other.current_step_ref_) )
    {
      input_files_.swap(other.input_files_);
      processing_software_.swap(other.processing_software_);
      processing_steps_.swap(other.processing_steps_);
      db_search_params_.swap(other.db_search_params_);
      db_search_steps_.swap(other.db_search_steps_);
      score_types_.swap(other.score_types_);
      data_queries_.swap(other.data_queries_);
      parent_molecules_.swap(other.parent_molecules_);
      parent_molecule_groupings_.swap(other.parent_molecule_groupings_);
      identified_peptides_.swap(other.identified_peptides_);
      identified_compounds_.swap(other.identified_compounds_);
      identified_oligos_.swap(other.identified_oligos_);
      query_matches_.swap(other.query_matches_);
      query_match_groups_.swap(other.query_match_groups_);
      swap(current_step_ref_, other.current_step_ref_);
      // look-up tables:
      data_query_lookup_.swap(other.data_query_lookup_);
      parent_molecule_lookup_.swap(other.parent_molecule_lookup_);
      identified_peptide_lookup_.swap(other.identified_peptide_lookup_);
      identified_compound_lookup_.swap(other.identified_compound_lookup_);
      identified_oligo_lookup_.swap(other.identified_oligo_lookup_);
      query_match_lookup_.swap(other.query_match_lookup_);
    }
>>>>>>> d4c969bc

    /*!
      @brief Register an input file
      @return Reference to the registered file
    */
    InputFileRef registerInputFile(const String& file);

    /*!
      @brief Register data processing software
      @return Reference to the registered software
    */
    ProcessingSoftwareRef registerDataProcessingSoftware(
      const Software& software);

    /*!
      @brief Register database search parameters
      @return Reference to the registered search parameters
    */
    SearchParamRef registerDBSearchParam(const DBSearchParam& param);

    /*!
      @brief Register a data processing step
      @return Reference to the registered processing step
    */
    ProcessingStepRef registerDataProcessingStep(const DataProcessingStep&
                                                 step);

    /*!
      @brief Register a database search step with associated parameters
      @return Reference to the registered processing step
    */
    ProcessingStepRef registerDataProcessingStep(
      const DataProcessingStep& step, SearchParamRef search_ref);

    /*!
      @brief Register a score type
      @return Reference to the registered score type
    */
    ScoreTypeRef registerScoreType(const ScoreType& score);

    /*!
      @brief Register a data query (e.g. MS2 spectrum or feature)
      @return Reference to the registered data query
    */
    DataQueryRef registerDataQuery(const DataQuery& query);

    /*!
      @brief Register a parent molecule (e.g. protein or intact RNA)
      @return Reference to the registered parent molecule
    */
    ParentMoleculeRef registerParentMolecule(const ParentMolecule& parent);

    /// Register a grouping of parent molecules (e.g. protein inference result)
    void registerParentMoleculeGrouping(const ParentMoleculeGrouping& grouping);

    /*!
      @brief Register an identified peptide
      @return Reference to the registered peptide
    */
    IdentifiedPeptideRef registerIdentifiedPeptide(const IdentifiedPeptide&
                                                   peptide);

    /*!
      @brief Register an identified compound (small molecule)
      @return Reference to the registered compound
    */
    IdentifiedCompoundRef registerIdentifiedCompound(const IdentifiedCompound&
                                                     compound);

    /*!
      @brief Register an identified RNA oligonucleotide
      @return Reference to the registered oligonucleotide
    */
    IdentifiedOligoRef registerIdentifiedOligo(const IdentifiedOligo& oligo);

    /*!
      @brief Register a molecule-query match (e.g. peptide-spectrum match)
      @return Reference to the registered molecule-query match
    */
    QueryMatchRef registerMoleculeQueryMatch(const MoleculeQueryMatch& match);

    /*!
      @brief Register a group of associated molecule-query matches
      @return Reference to the registered group of matches
    */
    MatchGroupRef registerQueryMatchGroup(const QueryMatchGroup& group);

    /// Return the registered input files (immutable)
    const InputFiles& getInputFiles() const
    {
      return input_files_;
    }

    /// Return the registered data processing software (immutable)
    const DataProcessingSoftware& getDataProcessingSoftware() const
    {
      return processing_software_;
    }

    /// Return the registered data processing steps (immutable)
    const DataProcessingSteps& getDataProcessingSteps() const
    {
      return processing_steps_;
    }

    /// Return the registered database search parameters (immutable)
    const DBSearchParams& getDBSearchParams() const
    {
      return db_search_params_;
    }

    /// Return the registered database search steps (immutable)
    const DBSearchSteps& getDBSearchSteps() const
    {
      return db_search_steps_;
    }

    /// Return the registered score types (immutable)
    const ScoreTypes& getScoreTypes() const
    {
      return score_types_;
    }

    /// Return the registered data queries (immutable)
    const DataQueries& getDataQueries() const
    {
      return data_queries_;
    }

    /// Return the registered parent molecules (immutable)
    const ParentMolecules& getParentMolecules() const
    {
      return parent_molecules_;
    }

    /// Return the registered parent molecule groupings (immutable)
    const ParentMoleculeGroupings& getParentMoleculeGroupings() const
    {
      return parent_molecule_groupings_;
    }

    /// Return the registered identified peptides (immutable)
    const IdentifiedPeptides& getIdentifiedPeptides() const
    {
      return identified_peptides_;
    }

    /// Return the registered compounds (immutable)
    const IdentifiedCompounds& getIdentifiedCompounds() const
    {
      return identified_compounds_;
    }

    /// Return the registered identified oligonucleotides (immutable)
    const IdentifiedOligos& getIdentifiedOligos() const
    {
      return identified_oligos_;
    }

    /// Return the registered molecule-query matches (immutable)
    const MoleculeQueryMatches& getMoleculeQueryMatches() const
    {
      return query_matches_;
    }

    /// Return the registered groups of molecule-query matches (immutable)
    const QueryMatchGroups& getQueryMatchGroups() const
    {
      return query_match_groups_;
    }

    /// Add a score to a molecule-query match (e.g. PSM)
    void addScore(QueryMatchRef match_ref, ScoreTypeRef score_ref,
                  double value);

    /*!
      @brief Set a data processing step that will apply to all subsequent "register..." calls.

      This step will be appended to the list of processing steps for all relevant elements that are registered subsequently (unless it is already the last entry in the list).
      If a score type without a software reference is registered, the software reference of this processing step will be applied.

      Effective until @ref clearCurrentProcessingStep() is called.
     */
    void setCurrentProcessingStep(ProcessingStepRef step_ref);

    /*!
      Return the current processing step (set via @ref setCurrentProcessingStep()).

      If no current processing step has been set, @p processing_steps.end() is returned.
    */
    ProcessingStepRef getCurrentProcessingStep();

    /// Cancel the effect of @ref setCurrentProcessingStep().
    void clearCurrentProcessingStep();

    /// Return the best match for each data query, according to a given score type
    // @TODO: this currently doesn't take molecule type into account - shoud it?
    std::vector<QueryMatchRef> getBestMatchPerQuery(ScoreTypeRef
                                                    score_ref) const;

    /*!
      @brief Look up a score type by name
      @return A pair: 1. Reference to the score type, if found; 2. Boolean indicating success or failure
    */
    std::pair<ScoreTypeRef, bool> findScoreType(const String& score_name) const;

    /*!
      @brief Look up a score type by name and associated software
      @return A pair: 1. Reference to the score type, if found; 2. Boolean indicating success or failure
    */
    std::pair<ScoreTypeRef, bool> findScoreType(
      const String& score_name, ProcessingSoftwareRef software_ref) const;

    /// Calculate sequence coverages of parent molecules
    void calculateCoverages(bool check_molecule_length = false);

    /*!
      @brief Clean up the data structure after filtering parts of it

      Make sure there are no invalid references or "orphan" data entries.

      @param require_query_match Remove identified molecules and data queries that aren't part of molecule-query matches?
      @param require_identified_sequence Remove parent molecules (proteins/RNAs) that aren't referenced by identified peptides/oligonucleotides?
      @param require_parent_match Remove identified peptides/oligonucleotides that don't reference a parent molecule (protein/RNA)?
      @param require_parent_group Remove parent molecules that aren't part of parent molecule groups?
      @param require_match_group Remove molecule-query matches that aren't part of match groups?
    */
    void cleanup(bool require_query_match = true,
                 bool require_identified_sequence = true,
                 bool require_parent_match = true,
                 bool require_parent_group = false,
                 bool require_match_group = false);

    /// Helper function to compare two scores
    static bool isBetterScore(double first, double second, bool higher_better)
    {
      if (higher_better) return first > second;
      return first < second;
    }

  protected:

    // containers:
    InputFiles input_files_;
    DataProcessingSoftware processing_software_;
    DataProcessingSteps processing_steps_;
    DBSearchParams db_search_params_;
    // @TODO: store SearchParamRef inside ProcessingStep? (may not be required
    // for many processing steps)
    DBSearchSteps db_search_steps_;
    ScoreTypes score_types_;
    DataQueries data_queries_;
    ParentMolecules parent_molecules_;
    ParentMoleculeGroupings parent_molecule_groupings_;
    IdentifiedPeptides identified_peptides_;
    IdentifiedCompounds identified_compounds_;
    IdentifiedOligos identified_oligos_;
    MoleculeQueryMatches query_matches_;
    QueryMatchGroups query_match_groups_;

    /// Reference to the current data processing step (see @ref setCurrentProcessingStep())
    ProcessingStepRef current_step_ref_;

    // look-up tables for fast checking of reference validity:
    AddressLookup data_query_lookup_;
    AddressLookup parent_molecule_lookup_;
    // @TODO: just use one "identified_molecule_lookup_" for all molecule types?
    AddressLookup identified_peptide_lookup_;
    AddressLookup identified_compound_lookup_;
    AddressLookup identified_oligo_lookup_;
    AddressLookup query_match_lookup_;

    /// Helper function to check if all score types are valid
    void checkScoreTypes_(const ScoreList& scores);

    /// Helper function to check if all processing steps are valid
    void checkProcessingSteps_(const std::vector<ProcessingStepRef>& step_refs);

    /// Helper function to check if all parent matches are valid
    void checkParentMatches_(const ParentMatches& matches,
                             MoleculeType expected_type);

    /*!
      @brief Helper functor for adding processing steps to elements in a @t boost::multi_index_container structure

      The validity of the processing step reference cannot be checked here!
    */
    template <typename ElementType>
    struct ModifyMultiIndexAddProcessingStep
    {
      ModifyMultiIndexAddProcessingStep(ProcessingStepRef step_ref):
        step_ref(step_ref)
      {
      }

      void operator()(ElementType& element)
      {
        if (element.processing_step_refs.empty() ||
            (element.processing_step_refs.back() != step_ref))
        {
          element.processing_step_refs.push_back(step_ref);
        }
      }

      ProcessingStepRef step_ref;
    };

    /*!
      @brief Helper functor for adding scores to elements in a @t boost::multi_index_container structure

      The validity of the score type reference cannot be checked here!
    */
    template <typename ElementType>
    struct ModifyMultiIndexAddScore
    {
      ModifyMultiIndexAddScore(ScoreTypeRef score_type_ref, double value):
        score_type_ref(score_type_ref), value(value)
      {
      }

      void operator()(ElementType& element)
      {
        auto pair = std::make_pair(score_type_ref, value);
        if (std::find(element.scores.begin(), element.scores.end(), pair) ==
            element.scores.end())
        {
          element.scores.push_back(pair);
        }
      }

      ScoreTypeRef score_type_ref;
      double value;
    };

    /*!
      @brief Helper functor for removing invalid parent matches from elements in a @t boost::multi_index_container structure

      Used during filtering, to update parent matches after parents have been removed.
    */
    template <typename ElementType>
    struct ModifyMultiIndexRemoveParentMatches
    {
      ModifyMultiIndexRemoveParentMatches(const AddressLookup& lookup):
        lookup(lookup)
      {
      }

      void operator()(ElementType& element)
      {
        removeFromSetIf_(element.parent_matches,
                         [&](const ParentMatches::iterator it)
                         {
                           return !lookup.count(it->first);
                         });
      }

      const AddressLookup& lookup;
    };


    /// Helper function for adding entries (derived from ScoredProcessingResult) to a @t boost::multi_index_container structure
    template <typename ContainerType, typename ElementType>
    typename ContainerType::iterator insertIntoMultiIndex_(
      ContainerType& container, const ElementType& element)
    {
      checkScoreTypes_(element.scores);
      checkProcessingSteps_(element.processing_step_refs);

      auto result = container.insert(element);
      if (!result.second) // existing element - merge in new information
      {
        container.modify(result.first, [&element](ElementType& existing)
                         {
                           existing += element;
                         });
      }

      // add current processing step (if necessary):
      if (current_step_ref_ != processing_steps_.end())
      {
        ModifyMultiIndexAddProcessingStep<ElementType>
          modifier(current_step_ref_);
        container.modify(result.first, modifier);
      }

      return result.first;
    }

    /// Variant of insertIntoMultiIndex_() that also updates a look-up table of valid references (addresses)
    template <typename ContainerType, typename ElementType>
    typename ContainerType::iterator insertIntoMultiIndex_(
      ContainerType& container, const ElementType& element,
      AddressLookup& lookup)
    {
      typename ContainerType::iterator ref =
        insertIntoMultiIndex_(container, element);
      lookup.insert(uintptr_t(&(*ref)));
      return ref;
    }

    /// Check whether a reference points to an element in a container
    template <typename RefType, typename ContainerType>
    static bool isValidReference_(RefType ref, ContainerType& container)
    {
      for (auto it = container.begin(); it != container.end(); ++it)
      {
        if (ref == it) return true;
      }
      return false;
    }

    /// Check validity of a reference based on a look-up table of addresses
    template <typename RefType>
    static bool isValidHashedReference_(
      RefType ref, const AddressLookup& lookup)
    {
      return lookup.count(ref);
    }

    /// Remove elements from a set (or ordered multi_index_container) if they fulfill a predicate
    template <typename ContainerType, typename PredicateType>
    // static void removeFromSetIf_(ContainerType& container, std::function<bool(RefType)> predicate)
    static void removeFromSetIf_(ContainerType& container, PredicateType predicate)
    {
      for (auto it = container.begin(); it != container.end(); )
      {
        if (predicate(it))
        {
          it = container.erase(it);
        }
        else
        {
          ++it;
        }
      }
    }

    /// Remove elements from a set (or ordered multi_index_container) if they don't occur in a look-up table
    template <typename ContainerType>
    static void removeFromSetIfNotHashed_(
      ContainerType& container, const AddressLookup& lookup)
    {
      removeFromSetIf_(container, [&lookup](typename ContainerType::iterator it)
                       {
                         return !lookup.count(uintptr_t(&(*it)));
                       });
    }

    /// Recreate the address look-up table for a container
    template <typename ContainerType>
    static void updateAddressLookup_(const ContainerType& container,
                                     AddressLookup& lookup)
    {
      lookup.clear();
      lookup.reserve(container.size());
      for (const auto& element : container)
      {
        lookup.insert(uintptr_t(&element));
      }
    }


    // IDFilter needs access to do its job:
    friend class IDFilter;
  };
}

#endif<|MERGE_RESOLUTION|>--- conflicted
+++ resolved
@@ -180,36 +180,7 @@
     IdentificationData(const IdentificationData& other) = delete;
 
     /// Move constructor
-<<<<<<< HEAD
     IdentificationData(IdentificationData&& other) noexcept = default;
-=======
-    IdentificationData(IdentificationData&& other):
-     current_step_ref_(std::move(other.current_step_ref_) )
-    {
-      input_files_.swap(other.input_files_);
-      processing_software_.swap(other.processing_software_);
-      processing_steps_.swap(other.processing_steps_);
-      db_search_params_.swap(other.db_search_params_);
-      db_search_steps_.swap(other.db_search_steps_);
-      score_types_.swap(other.score_types_);
-      data_queries_.swap(other.data_queries_);
-      parent_molecules_.swap(other.parent_molecules_);
-      parent_molecule_groupings_.swap(other.parent_molecule_groupings_);
-      identified_peptides_.swap(other.identified_peptides_);
-      identified_compounds_.swap(other.identified_compounds_);
-      identified_oligos_.swap(other.identified_oligos_);
-      query_matches_.swap(other.query_matches_);
-      query_match_groups_.swap(other.query_match_groups_);
-      swap(current_step_ref_, other.current_step_ref_);
-      // look-up tables:
-      data_query_lookup_.swap(other.data_query_lookup_);
-      parent_molecule_lookup_.swap(other.parent_molecule_lookup_);
-      identified_peptide_lookup_.swap(other.identified_peptide_lookup_);
-      identified_compound_lookup_.swap(other.identified_compound_lookup_);
-      identified_oligo_lookup_.swap(other.identified_oligo_lookup_);
-      query_match_lookup_.swap(other.query_match_lookup_);
-    }
->>>>>>> d4c969bc
 
     /*!
       @brief Register an input file
