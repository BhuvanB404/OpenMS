// --------------------------------------------------------------------------
//                   OpenMS -- Open-Source Mass Spectrometry
// --------------------------------------------------------------------------
// Copyright The OpenMS Team -- Eberhard Karls University Tuebingen,
// ETH Zurich, and Freie Universitaet Berlin 2002-2018.
//
// This software is released under a three-clause BSD license:
//  * Redistributions of source code must retain the above copyright
//    notice, this list of conditions and the following disclaimer.
//  * Redistributions in binary form must reproduce the above copyright
//    notice, this list of conditions and the following disclaimer in the
//    documentation and/or other materials provided with the distribution.
//  * Neither the name of any author or any participating institution
//    may be used to endorse or promote products derived from this software
//    without specific prior written permission.
// For a full list of authors, refer to the file AUTHORS.
// --------------------------------------------------------------------------
// THIS SOFTWARE IS PROVIDED BY THE COPYRIGHT HOLDERS AND CONTRIBUTORS "AS IS"
// AND ANY EXPRESS OR IMPLIED WARRANTIES, INCLUDING, BUT NOT LIMITED TO, THE
// IMPLIED WARRANTIES OF MERCHANTABILITY AND FITNESS FOR A PARTICULAR PURPOSE
// ARE DISCLAIMED. IN NO EVENT SHALL ANY OF THE AUTHORS OR THE CONTRIBUTING
// INSTITUTIONS BE LIABLE FOR ANY DIRECT, INDIRECT, INCIDENTAL, SPECIAL,
// EXEMPLARY, OR CONSEQUENTIAL DAMAGES (INCLUDING, BUT NOT LIMITED TO,
// PROCUREMENT OF SUBSTITUTE GOODS OR SERVICES; LOSS OF USE, DATA, OR PROFITS;
// OR BUSINESS INTERRUPTION) HOWEVER CAUSED AND ON ANY THEORY OF LIABILITY,
// WHETHER IN CONTRACT, STRICT LIABILITY, OR TORT (INCLUDING NEGLIGENCE OR
// OTHERWISE) ARISING IN ANY WAY OUT OF THE USE OF THIS SOFTWARE, EVEN IF
// ADVISED OF THE POSSIBILITY OF SUCH DAMAGE.
//
// --------------------------------------------------------------------------
// $Maintainer: Chris Bielow $
// $Authors: Tom Waschischeck $
// --------------------------------------------------------------------------

#pragma once

#include <OpenMS/CONCEPT/Types.h>
<<<<<<< HEAD
#include <OpenMS/KERNEL/FeatureMap.h>
#include <OpenMS/KERNEL/BaseFeature.h>
#include <OpenMS/METADATA/PeptideIdentification.h>
#include <string>
#include <functional>
=======
#include <iostream>
>>>>>>> c25554bd

namespace OpenMS
{
  /**
   * @brief This class serves as an abstract base class for all QC classes.
   *
   * It contains the important feature of encoding the input requirements
   * for a certain QC.
   */
  class OPENMS_DLLAPI QCBase
  {
  public:
    /**
     * @brief Enum to encode a file type as a bit.
     */
    enum class Requires :
        UInt64
    {
      FAIL = 0,
      RAWMZML = 1,
      POSTFDRFEAT = 2,
      PREFDRFEAT = 4,
      CONTAMINANTS = 8
    };
    /**
     * @brief Storing a status as a UInt64
     *
     * Only allows assignment and bit operations with itself and an object
     * of type Requires, i.e. not with any numeric types.
     */
    class Status
    {
    public:

<<<<<<< HEAD
      // Constructors
=======
      friend std::ostream& operator<<(std::ostream& os, const Status& stat);

      /// Constructors
>>>>>>> c25554bd
      Status() : value_(0)
      {}

      Status(const Requires& req)
      {
        value_ = UInt64(req);
      }

      Status(const Status& stat)
      {
        value_ = stat.value_;
      }

      // Assignment
      Status& operator=(const Requires& req)
      {
        value_ = UInt64(req);
        return *this;
      }

      /// Destructor
      ~Status() = default;

      // Equal
      bool operator==(const Status& stat) const
      {
        return (value_ == stat.value_);
      }

      Status& operator=(const Status& stat) = default;
      // Bitwise operators

      Status operator&(const Requires& req) const
      {
        Status s = *this;
        s.value_ &= UInt64(req);
        return s;
      }

      Status operator&(const Status& stat) const
      {
        Status s = *this;
        s.value_ &= stat.value_;
        return s;
      }

      Status& operator&=(const Requires& req)
      {
        value_ &= UInt64(req);
        return *this;
      }

      Status& operator&=(const Status& stat)
      {
        value_ &= stat.value_;
        return *this;
      }

      Status operator|(const Requires& req) const
      {
        Status s = *this;
        s.value_ |= UInt64(req);
        return s;
      }

      Status operator|(const Status& stat) const
      {
        Status s = *this;
        s.value_ |= stat.value_;
        return s;
      }

      Status& operator|=(const Requires& req)
      {
        value_ |= UInt64(req);
        return *this;
      }

      Status& operator|=(const Status& stat)
      {
        value_ |= stat.value_;
        return *this;
      }

      /**
       * @brief Check if input status fulfills requirement status.
       */
      bool isSuperSetOf(const Status& stat)
      {
        return ((value_ & stat.value_) == stat.value_);
      }

    private:
      UInt64 value_;
    };

    /**
     *@brief Returns the input data requirements of the compute(...) function
     */
    virtual Status requires() const = 0;

    template <typename T>
    void iterateFeatureMap(FeatureMap& fmap, T lambda)
    {
      for (PeptideIdentification& pep_id : fmap.getUnassignedPeptideIdentifications())
      {
        lambda(pep_id);
      }

      for (Feature& features : fmap)
      {
        for (PeptideIdentification& pep_id : features.getPeptideIdentifications())
        {
          lambda(pep_id);
        }
      }
    }
  };
  /// stream output for Status
  inline std::ostream& operator<<(std::ostream& os, const QCBase::Status& stat)
  {
    return os << stat.value_;
  }

}<|MERGE_RESOLUTION|>--- conflicted
+++ resolved
@@ -35,15 +35,10 @@
 #pragma once
 
 #include <OpenMS/CONCEPT/Types.h>
-<<<<<<< HEAD
 #include <OpenMS/KERNEL/FeatureMap.h>
 #include <OpenMS/KERNEL/BaseFeature.h>
 #include <OpenMS/METADATA/PeptideIdentification.h>
-#include <string>
-#include <functional>
-=======
 #include <iostream>
->>>>>>> c25554bd
 
 namespace OpenMS
 {
@@ -78,13 +73,9 @@
     {
     public:
 
-<<<<<<< HEAD
-      // Constructors
-=======
       friend std::ostream& operator<<(std::ostream& os, const Status& stat);
 
       /// Constructors
->>>>>>> c25554bd
       Status() : value_(0)
       {}
 
