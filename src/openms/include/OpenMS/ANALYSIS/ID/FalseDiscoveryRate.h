// --------------------------------------------------------------------------
//                   OpenMS -- Open-Source Mass Spectrometry
// --------------------------------------------------------------------------
// Copyright The OpenMS Team -- Eberhard Karls University Tuebingen,
// ETH Zurich, and Freie Universitaet Berlin 2002-2021.
//
// This software is released under a three-clause BSD license:
//  * Redistributions of source code must retain the above copyright
//    notice, this list of conditions and the following disclaimer.
//  * Redistributions in binary form must reproduce the above copyright
//    notice, this list of conditions and the following disclaimer in the
//    documentation and/or other materials provided with the distribution.
//  * Neither the name of any author or any participating institution
//    may be used to endorse or promote products derived from this software
//    without specific prior written permission.
// For a full list of authors, refer to the file AUTHORS.
// --------------------------------------------------------------------------
// THIS SOFTWARE IS PROVIDED BY THE COPYRIGHT HOLDERS AND CONTRIBUTORS "AS IS"
// AND ANY EXPRESS OR IMPLIED WARRANTIES, INCLUDING, BUT NOT LIMITED TO, THE
// IMPLIED WARRANTIES OF MERCHANTABILITY AND FITNESS FOR A PARTICULAR PURPOSE
// ARE DISCLAIMED. IN NO EVENT SHALL ANY OF THE AUTHORS OR THE CONTRIBUTING
// INSTITUTIONS BE LIABLE FOR ANY DIRECT, INDIRECT, INCIDENTAL, SPECIAL,
// EXEMPLARY, OR CONSEQUENTIAL DAMAGES (INCLUDING, BUT NOT LIMITED TO,
// PROCUREMENT OF SUBSTITUTE GOODS OR SERVICES; LOSS OF USE, DATA, OR PROFITS;
// OR BUSINESS INTERRUPTION) HOWEVER CAUSED AND ON ANY THEORY OF LIABILITY,
// WHETHER IN CONTRACT, STRICT LIABILITY, OR TORT (INCLUDING NEGLIGENCE OR
// OTHERWISE) ARISING IN ANY WAY OUT OF THE USE OF THIS SOFTWARE, EVEN IF
// ADVISED OF THE POSSIBILITY OF SUCH DAMAGE.
//
// --------------------------------------------------------------------------
// $Maintainer: Chris Bielow $
// $Authors: Andreas Bertsch, Chris Bielow $
// --------------------------------------------------------------------------

#pragma once

#include <OpenMS/DATASTRUCTURES/DefaultParamHandler.h>
#include <OpenMS/METADATA/ID/IdentificationData.h>
#include <OpenMS/METADATA/PeptideIdentification.h>
#include <OpenMS/METADATA/ProteinIdentification.h>
#include <OpenMS/KERNEL/ConsensusMap.h>

#include <unordered_map>

#include <vector>
#include <unordered_set>

namespace OpenMS
{

  struct ScoreToTgtDecLabelPairs;

  /**
    @brief Calculates false discovery rates (FDR) from identifications

    Either two runs of forward and decoy database identification or one run containing both (with annotations) can be used to annotate each of the peptide hits with an FDR or q-value.

    q-values are basically only adjusted p-values, also ranging from 0 to 1, with lower values being preferable.
    When looking at the list of hits ordered by q-values, then a specific q-value of @em x means that @em x*100 percent of hits with a q-value <= @em x are expected to be false positives.

    Only simple target-decoy FDRs are supported with a formula depending on the "conservative" parameter:
    - false: (D+1)/T.
    - true: (D+1)/(T+D) [for comparison with protein level FDR in Fido mostly]
    For protein groups, a group is considered as a target when it contains at least one target protein.
    Group level FDRs assume the same score type as on protein level.

    For peptide hits, a hit is considered target also if it maps to both
    a target and a decoy protein (i.e. "target+decoy") as value in the
    "target_decoy" metavalue e.g. annotated by @ref TOPP_PeptideIndexer

    @note The parameter add_decoy_proteins currently does not affect groups

    @htmlinclude OpenMS_FalseDiscoveryRate.parameters

    @ingroup Analysis_ID
  */
  class OPENMS_DLLAPI FalseDiscoveryRate :
    public DefaultParamHandler
  {
public:
    ///Default constructor
    FalseDiscoveryRate();

    /**
       @brief Calculates the FDR of two runs, a forward run and a decoy run on peptide level

       @param fwd_ids forward peptide identifications
       @param rev_ids reverse peptide identifications
    */
    void apply(std::vector<PeptideIdentification>& fwd_ids, std::vector<PeptideIdentification>& rev_ids) const;

    /**
    @brief Calculates the FDR of one run from a concatenated sequence DB search

    @param id peptide identifications, containing target and decoy hits
    */
    void apply(std::vector<PeptideIdentification>& id) const;

    /**
    @brief Calculates the FDR of two runs, a forward run and decoy run on protein level

    @param fwd_ids forward protein identifications
    @param rev_ids reverse protein identifications
    */
    void apply(std::vector<ProteinIdentification>& fwd_ids, std::vector<ProteinIdentification>& rev_ids) const;

    /**
    @brief Calculate the FDR of one run from a concatenated sequence db search

    @param ids protein identifications, containing target and decoy hits
    */
    void apply(std::vector<ProteinIdentification>& ids) const;

    /**
    @brief Calculate the FDR based on PEPs or PPs (if present) and modifies the IDs inplace

    @param ids protein identifications, containing PEP scores (not necessarily) annotated with target decoy.
    */
    void applyEstimated(std::vector<ProteinIdentification>& ids) const;

    /**
    @brief Calculate a linear combination of the area of the difference in estimated vs. empirical (TD) FDR
     and the ROC-N value (AUC up to first N false positives).

    @param ids protein identifications, containing PEP scores annotated with target decoy. Only first run will be evaluated.
    @param pepCutoff up to which PEP should the differences between the two FDRs be calculated
    @param fpCutoff up to which nr. of false positives should the target-decoy AUC be evaluated
    @param diffWeight which weight should the difference get. The ROC-N value gets 1 - this weight.
    */
    double applyEvaluateProteinIDs(const std::vector<ProteinIdentification>& ids, double pepCutoff = 1.0, UInt fpCutoff = 50, double diffWeight = 0.2);
    /**
    @brief Calculate a linear combination of the area of the difference in estimated vs. empirical (TD) FDR
     and the ROC-N value (AUC up to first N false positives).

    @param ids protein identifications, containing PEP scores annotated with target decoy.
    @param pepCutoff up to which PEP should the differences between the two FDRs be calculated
    @param fpCutoff up to which nr. of false positives should the target-decoy AUC be evaluated
    @param diffWeight which weight should the difference get. The ROC-N value gets 1 - this weight.
    */
    double applyEvaluateProteinIDs(const ProteinIdentification& ids, double pepCutoff = 1.0, UInt fpCutoff = 50, double diffWeight = 0.2);

    /**
    @brief Calculate a linear combination of the area of the difference in estimated vs. empirical (TD) FDR
     and the ROC-N value (AUC up to first N false positives).

    @param score_to_tgt_dec_fraction_pairs extracted scores of protein(group) identifications, containing PEP scores annotated with target decoy fractions. Simple case target=1, decoy=0.
    @param pepCutoff up to which PEP should the differences between the two FDRs be calculated
    @param fpCutoff up to which nr. of false positives should the target-decoy AUC be evaluated
    @param diffWeight which weight should the difference get. The ROC-N value gets 1 - this weight.
    */
    double applyEvaluateProteinIDs(ScoreToTgtDecLabelPairs& score_to_tgt_dec_fraction_pairs, double pepCutoff = 1.0, UInt fpCutoff = 50, double diffWeight = 0.2);

    /// simpler reimplementation of the apply function above.
    void applyBasic(std::vector<PeptideIdentification> & ids);
    /// simpler reimplementation of the apply function above for peptides in ConsensusMaps.
    void applyBasic(ConsensusMap & cmap, bool use_unassigned_peptides = true);
    /// simpler reimplementation of the apply function above for proteins.
    void applyBasic(ProteinIdentification & id, bool groups_too = true);

    /**
     * @brief  Applies a picked protein FDR.
     * Behaves like a normal target-decoy FDR where only the score of the best protein per
     * target-decoy pair is used. A pair is calculated by checking accession equality after removing the decoy string.
     * If @p decoy_string is empty, we try to guess it. If you set @p decoy_string you should also set @p prefix and
     * say if the string is a prefix (true) or suffix (false).
     * @p groups_too decides if also a (indistinguishable) group-level FDR will be calculated. Here a group score
     * will be taken if not ALL proteins in the group were picked already. Targets preferred.
     */
    void applyPickedProteinFDR(ProteinIdentification& id, String decoy_string = "", bool prefix = true, bool groups_too = true);

    /// calculates the AUC until the first fp_cutoff False positive pep IDs (currently only takes all runs together)
    /// if fp_cutoff = 0, it will calculate the full AUC
    double rocN(const std::vector<PeptideIdentification>& ids, Size fp_cutoff) const;

    /// calculates the AUC until the first fp_cutoff False positive pep IDs (currently only takes all runs together)
    /// if fp_cutoff = 0, it will calculate the full AUC. Restricted to IDs from a specific ID run.
    double rocN(const std::vector<PeptideIdentification>& ids, Size fp_cutoff, const String& identifier) const;

    /// calculates the AUC until the first fp_cutoff False positive pep IDs (currently only takes all runs together)
    /// if fp_cutoff = 0, it will calculate the full AUC
    double rocN(const ConsensusMap& ids, Size fp_cutoff) const;

    /// calculates the AUC until the first fp_cutoff False positive pep IDs (currently only takes all runs together)
    /// if fp_cutoff = 0, it will calculate the full AUC. Restricted to IDs from a specific ID run.
    double rocN(const ConsensusMap& ids, Size fp_cutoff, const String& identifier) const;

    //TODO the next two methods could potentially be merged for speed (they iterate over the same structure)
    //But since they have different cutoff types and it is more generic, I leave it like this.
    /// calculates the area of the difference between estimated and empirical FDR on the fly. Does not store results.
    double diffEstimatedEmpirical(const ScoreToTgtDecLabelPairs& scores_labels, double pepCutoff = 1.0) const;

    /// calculates AUC of empirical FDR up to the first fpCutoff false positives on the fly. Does not store results.
    /// use e.g. fpCutoff = scores_labels.size() for complete AUC
    double rocN(const ScoreToTgtDecLabelPairs& scores_labels, Size fpCutoff = 50) const;

    /**
       @brief Calculate FDR on the level of observation matches (e.g. peptide-spectrum matches) for "general" identification data

       @param id_data Identification data
       @param score_key Key of the score to use for FDR calculation

       @return Key of the FDR score
    */
<<<<<<< HEAD
    IdentificationData::ScoreTypeRef applyToObservationMatches(IdentificationData& id_data, IdentificationData::ScoreTypeRef score_ref) const;
=======
    IdentificationData::ScoreTypeRef applyToQueryMatches(IdentificationData& id_data, IdentificationData::ScoreTypeRef score_key) const;
>>>>>>> 9a422503

    /**
     * @brief Finds decoy strings in ProteinIdentification runs
     */
    class DecoyStringHelper
    {
    public:
      /**
       * A result of the findDecoyString function
       */
      struct Result
      {
        bool success; ///< did more than 30% of proteins have the *same* prefix or suffix
        String name; ///< on success, what was the decoy string?
        bool is_prefix; ///< on success, was it a prefix or suffix
      };

      /**
       * @brief Finds the most common decoy string in the accessions of @p proteins. Checks for suffix and prefix and
       * some common decoy strings. Only successful if more than 30% had a common string.
       * @param proteins Input proteins with accessions
       * @return A @struct Result
       */
      static Result findDecoyString(const ProteinIdentification& proteins);
    };
private:

    /// Not implemented
    FalseDiscoveryRate(const FalseDiscoveryRate&);

    /// Not implemented
    FalseDiscoveryRate& operator=(const FalseDiscoveryRate&);

    /// calculates the FDR, given two vectors of scores
    void calculateFDRs_(std::map<double, double>& score_to_fdr, std::vector<double>& target_scores, std::vector<double>& decoy_scores, bool q_value, bool higher_score_better) const;

    /// Helper function for applyToObservationMatches()
    void handleObservationMatch_(
        IdentificationData::ObservationMatchRef match_ref,
        IdentificationData::ScoreTypeRef score_ref,
        std::vector<double>& target_scores,
        std::vector<double>& decoy_scores,
        std::map<IdentificationData::IdentifiedMolecule, bool>& molecule_to_decoy,
        std::map<IdentificationData::ObservationMatchRef, double>& match_to_score) const;

    /// calculates an estimated FDR (based on P(E)Ps) given a vector of score value pairs and fills a map for lookup
    /// in scores_to_FDR
    void calculateEstimatedQVal_(std::map<double, double> &scores_to_FDR,
                                 ScoreToTgtDecLabelPairs &scores_labels,
                                 bool higher_score_better) const;

    /// calculates the FDR with a basic and faster algorithm
    /// Just goes through the sorted scores and counts the number of decoys and targets and annotates the FDR for
    /// this score as it goes. Q-values are optionally annotated by calculating the cumulative minimum in reversed
    /// order afterwards. Since I never understood our other algorithm, I can not explain the difference.
    /// @note Formula used depends on Param "conservative": false -> (D+1)/T, true (e.g. used in Fido) -> (D+1)/(T+D)
    void calculateFDRBasic_(std::map<double,double>& scores_to_FDR, ScoreToTgtDecLabelPairs& scores_labels, bool qvalue, bool higher_score_better) const;

    /// calculates the error area around the x=x line between two consecutive values of expected and actual
    /// i.e. it assumes exp2 > exp1
    double trapezoidal_area_xEqy(double exp1, double exp2, double act1, double act2) const;

    /// calculates the trapezoidal area for a trapezoid with a flat horizontal base e.g. for an AUC
    double trapezoidal_area(double x1, double x2, double y1, double y2) const;
  };

} // namespace OpenMS<|MERGE_RESOLUTION|>--- conflicted
+++ resolved
@@ -201,11 +201,7 @@
 
        @return Key of the FDR score
     */
-<<<<<<< HEAD
     IdentificationData::ScoreTypeRef applyToObservationMatches(IdentificationData& id_data, IdentificationData::ScoreTypeRef score_ref) const;
-=======
-    IdentificationData::ScoreTypeRef applyToQueryMatches(IdentificationData& id_data, IdentificationData::ScoreTypeRef score_key) const;
->>>>>>> 9a422503
 
     /**
      * @brief Finds decoy strings in ProteinIdentification runs
