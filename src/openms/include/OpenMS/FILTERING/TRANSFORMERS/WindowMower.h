// --------------------------------------------------------------------------
//                   OpenMS -- Open-Source Mass Spectrometry
// --------------------------------------------------------------------------
// Copyright The OpenMS Team -- Eberhard Karls University Tuebingen,
// ETH Zurich, and Freie Universitaet Berlin 2002-2018.
//
// This software is released under a three-clause BSD license:
//  * Redistributions of source code must retain the above copyright
//    notice, this list of conditions and the following disclaimer.
//  * Redistributions in binary form must reproduce the above copyright
//    notice, this list of conditions and the following disclaimer in the
//    documentation and/or other materials provided with the distribution.
//  * Neither the name of any author or any participating institution
//    may be used to endorse or promote products derived from this software
//    without specific prior written permission.
// For a full list of authors, refer to the file AUTHORS.
// --------------------------------------------------------------------------
// THIS SOFTWARE IS PROVIDED BY THE COPYRIGHT HOLDERS AND CONTRIBUTORS "AS IS"
// AND ANY EXPRESS OR IMPLIED WARRANTIES, INCLUDING, BUT NOT LIMITED TO, THE
// IMPLIED WARRANTIES OF MERCHANTABILITY AND FITNESS FOR A PARTICULAR PURPOSE
// ARE DISCLAIMED. IN NO EVENT SHALL ANY OF THE AUTHORS OR THE CONTRIBUTING
// INSTITUTIONS BE LIABLE FOR ANY DIRECT, INDIRECT, INCIDENTAL, SPECIAL,
// EXEMPLARY, OR CONSEQUENTIAL DAMAGES (INCLUDING, BUT NOT LIMITED TO,
// PROCUREMENT OF SUBSTITUTE GOODS OR SERVICES; LOSS OF USE, DATA, OR PROFITS;
// OR BUSINESS INTERRUPTION) HOWEVER CAUSED AND ON ANY THEORY OF LIABILITY,
// WHETHER IN CONTRACT, STRICT LIABILITY, OR TORT (INCLUDING NEGLIGENCE OR
// OTHERWISE) ARISING IN ANY WAY OUT OF THE USE OF THIS SOFTWARE, EVEN IF
// ADVISED OF THE POSSIBILITY OF SUCH DAMAGE.
//
// --------------------------------------------------------------------------
// $Maintainer: Mathias Walzer $
// $Authors: Mathias Walzer, Timo Sachsenberg$
// --------------------------------------------------------------------------
//
#pragma once

#include <OpenMS/DATASTRUCTURES/DefaultParamHandler.h>
#include <OpenMS/KERNEL/StandardTypes.h>
#include <OpenMS/KERNEL/MSSpectrum.h>
#include <OpenMS/KERNEL/MSExperiment.h>

#include <set>

namespace OpenMS
{

  /**
    @brief WindowMower augments the highest peaks in a sliding or jumping window

    @htmlinclude OpenMS_WindowMower.parameters

    @ingroup SpectraPreprocessers
  */
  class OPENMS_DLLAPI WindowMower :
    public DefaultParamHandler
  {
public:

    // @name Constructors, destructors and assignment operators
    // @{
    /// default constructor
    WindowMower();
    /// destructor
    ~WindowMower() override;

    /// copy constructor
    WindowMower(const WindowMower& source);
    /// assignment operator
    WindowMower& operator=(const WindowMower& source);
    // @}

    /// sliding window version (slower)
    template <typename SpectrumType>
    void filterPeakSpectrumForTopNInSlidingWindow(SpectrumType& spectrum)
    {
      typedef typename SpectrumType::ConstIterator ConstIterator;

      windowsize_ = (double)param_.getValue("windowsize");
      peakcount_ = (UInt)param_.getValue("peakcount");

      //copy spectrum
      SpectrumType old_spectrum = spectrum;
      old_spectrum.sortByPosition();

      //find high peak positions
      bool end  = false;
      std::set<double> positions;
      for (ConstIterator it = old_spectrum.begin(); it != old_spectrum.end(); ++it)
      {
        // copy the window from the spectrum
        SpectrumType window;
        for (ConstIterator it2 = it; (it2->getPosition() - it->getPosition() < windowsize_); )
        {
          window.push_back(*it2);
          if (++it2 == old_spectrum.end())
          {
            end = true;
            break;
          }
        }

        //extract peakcount most intense peaks
        window.sortByIntensity(true);
        for (Size i = 0; i < peakcount_; ++i)
        {
          if (i < window.size())
          {
            positions.insert(window[i].getMZ());
          }
        }
        //abort at the end of the spectrum
        if (end) break;
      }

      // select peaks that were retained
      std::vector<Size> indices;
      for (ConstIterator it = spectrum.begin(); it != spectrum.end(); ++it)
      {
        if (positions.find(it->getMZ()) != positions.end())
        {
          Size index(it - spectrum.begin());
          indices.push_back(index);
        }
      }
      spectrum.select(indices);
    }

    void filterPeakSpectrum(PeakSpectrum& spectrum);

    void filterPeakMap(PeakMap& exp);

    // jumping window version (faster)
    template <typename SpectrumType>
    void filterPeakSpectrumForTopNInJumpingWindow(SpectrumType& spectrum)
    {
      if (spectrum.empty())
      {
        return;
      }

      spectrum.sortByPosition();

      windowsize_ = static_cast<double>(param_.getValue("windowsize"));
      peakcount_ = static_cast<UInt>(param_.getValue("peakcount"));

      // copy meta data
      SpectrumType out = spectrum;
      out.clear(false);

      SpectrumType peaks_in_window;
      double window_start = spectrum[0].getMZ();
      for (Size i = 0; i != spectrum.size(); ++i)
      {
        if (spectrum[i].getMZ() - window_start < windowsize_) // collect peaks in window
        {
          peaks_in_window.push_back(spectrum[i]);
        }
        else // step over window boundaries
        {
          window_start = spectrum[i].getMZ(); // as there might be large gaps between peaks resulting in empty windows, set new window start to next peak

          // copy N highest peaks to out
          if (peaks_in_window.size() > peakcount_)
          {
            std::partial_sort(peaks_in_window.begin(), peaks_in_window.begin() + peakcount_, peaks_in_window.end(), reverseComparator(typename SpectrumType::PeakType::IntensityLess()));
            copy(peaks_in_window.begin(), peaks_in_window.begin() + peakcount_, back_inserter(out));
          }
          else
          {
            std::sort(peaks_in_window.begin(), peaks_in_window.end(), reverseComparator(typename SpectrumType::PeakType::IntensityLess()));
            copy(peaks_in_window.begin(), peaks_in_window.end(), back_inserter(out));
          }

          peaks_in_window.clear(false);
          peaks_in_window.push_back(spectrum[i]);
        }
      }

      if (peaks_in_window.empty()) // last window is empty -> no special handling needed
      {
        // select peaks that were retained
        std::vector<Size> indices;
        for (typename SpectrumType::ConstIterator it = spectrum.begin(); it != spectrum.end(); ++it)
        {
          if (std::find(out.begin(), out.end(), *it) != out.end())
          {
            Size index(it - spectrum.begin());
            indices.push_back(index);
          }
        }
        spectrum.select(indices);
        return;
      }

      // Note that the last window might be much smaller than windowsize.
      // Therefor the number of peaks copied from this window should be adapted accordingly.
      // Otherwise a lot of noise peaks are copied from each end of a spectrum.

      double last_window_size = peaks_in_window.back().getMZ() - window_start;
      double last_window_size_fraction = last_window_size / windowsize_;
<<<<<<< HEAD
      Size last_window_peakcount = last_window_size_fraction * peakcount_;

      if (last_window_peakcount) // handle single peak in last window (will produce no proper fraction)
      {
        last_window_peakcount = std::round(last_window_peakcount);
      }
=======
      Size last_window_peakcount = static_cast<Size>(std::round(last_window_size_fraction * peakcount_));
>>>>>>> a0e9c553

      // sort for last_window_peakcount highest peaks
      std::partial_sort(peaks_in_window.begin(), peaks_in_window.begin() + last_window_peakcount, peaks_in_window.end(), reverseComparator(typename SpectrumType::PeakType::IntensityLess()));

      if (peaks_in_window.size() > last_window_peakcount)
      {
        std::copy(peaks_in_window.begin(), peaks_in_window.begin() + last_window_peakcount, back_inserter(out));
      }
      else
      {
        std::copy(peaks_in_window.begin(), peaks_in_window.end(), std::back_inserter(out));
      }

      // select peaks that were retained
      std::vector<Size> indices;
      for (typename SpectrumType::ConstIterator it = spectrum.begin(); it != spectrum.end(); ++it)
      {
        if (std::find(out.begin(), out.end(), *it) != out.end())
        {
          Size index(it - spectrum.begin());
          indices.push_back(index);
        }
      }
      spectrum.select(indices);

      return;
    }

    //TODO reimplement DefaultParamHandler::updateMembers_()

private:
    double windowsize_;
    UInt peakcount_;
  };

}

<|MERGE_RESOLUTION|>--- conflicted
+++ resolved
@@ -198,16 +198,7 @@
 
       double last_window_size = peaks_in_window.back().getMZ() - window_start;
       double last_window_size_fraction = last_window_size / windowsize_;
-<<<<<<< HEAD
-      Size last_window_peakcount = last_window_size_fraction * peakcount_;
-
-      if (last_window_peakcount) // handle single peak in last window (will produce no proper fraction)
-      {
-        last_window_peakcount = std::round(last_window_peakcount);
-      }
-=======
       Size last_window_peakcount = static_cast<Size>(std::round(last_window_size_fraction * peakcount_));
->>>>>>> a0e9c553
 
       // sort for last_window_peakcount highest peaks
       std::partial_sort(peaks_in_window.begin(), peaks_in_window.begin() + last_window_peakcount, peaks_in_window.end(), reverseComparator(typename SpectrumType::PeakType::IntensityLess()));
