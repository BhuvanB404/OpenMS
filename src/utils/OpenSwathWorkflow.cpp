// --------------------------------------------------------------------------
//                   OpenMS -- Open-Source Mass Spectrometry
// --------------------------------------------------------------------------
// Copyright The OpenMS Team -- Eberhard Karls University Tuebingen,
// ETH Zurich, and Freie Universitaet Berlin 2002-2016.
//
// This software is released under a three-clause BSD license:
//  * Redistributions of source code must retain the above copyright
//    notice, this list of conditions and the following disclaimer.
//  * Redistributions in binary form must reproduce the above copyright
//    notice, this list of conditions and the following disclaimer in the
//    documentation and/or other materials provided with the distribution.
//  * Neither the name of any author or any participating institution
//    may be used to endorse or promote products derived from this software
//    without specific prior written permission.
// For a full list of authors, refer to the file AUTHORS.
// --------------------------------------------------------------------------
// THIS SOFTWARE IS PROVIDED BY THE COPYRIGHT HOLDERS AND CONTRIBUTORS "AS IS"
// AND ANY EXPRESS OR IMPLIED WARRANTIES, INCLUDING, BUT NOT LIMITED TO, THE
// IMPLIED WARRANTIES OF MERCHANTABILITY AND FITNESS FOR A PARTICULAR PURPOSE
// ARE DISCLAIMED. IN NO EVENT SHALL ANY OF THE AUTHORS OR THE CONTRIBUTING
// INSTITUTIONS BE LIABLE FOR ANY DIRECT, INDIRECT, INCIDENTAL, SPECIAL,
// EXEMPLARY, OR CONSEQUENTIAL DAMAGES (INCLUDING, BUT NOT LIMITED TO,
// PROCUREMENT OF SUBSTITUTE GOODS OR SERVICES; LOSS OF USE, DATA, OR PROFITS;
// OR BUSINESS INTERRUPTION) HOWEVER CAUSED AND ON ANY THEORY OF LIABILITY,
// WHETHER IN CONTRACT, STRICT LIABILITY, OR TORT (INCLUDING NEGLIGENCE OR
// OTHERWISE) ARISING IN ANY WAY OUT OF THE USE OF THIS SOFTWARE, EVEN IF
// ADVISED OF THE POSSIBILITY OF SUCH DAMAGE.
//
// --------------------------------------------------------------------------
// $Maintainer: Hannes Roest $
// $Authors: Hannes Roest $
// --------------------------------------------------------------------------

// Consumers
#include <OpenMS/FORMAT/DATAACCESS/MSDataWritingConsumer.h>

// Files
#include <OpenMS/FORMAT/FileHandler.h>
#include <OpenMS/FORMAT/FileTypes.h>
#include <OpenMS/FORMAT/TraMLFile.h>
#include <OpenMS/FORMAT/MzMLFile.h>
#include <OpenMS/FORMAT/FeatureXMLFile.h>
#include <OpenMS/FORMAT/TransformationXMLFile.h>
#include <OpenMS/FORMAT/SwathFile.h>
#include <OpenMS/ANALYSIS/OPENSWATH/SwathWindowLoader.h>
#include <OpenMS/ANALYSIS/OPENSWATH/TransitionTSVReader.h>
#include <OpenMS/ANALYSIS/OPENSWATH/OpenSwathTSVWriter.h>

// Kernel and implementations
#include <OpenMS/KERNEL/MSExperiment.h>
#include <OpenMS/ANALYSIS/OPENSWATH/DATAACCESS/SpectrumAccessOpenMS.h>
#include <OpenMS/ANALYSIS/OPENSWATH/DATAACCESS/SpectrumAccessTransforming.h>
#include <OpenMS/ANALYSIS/OPENSWATH/DATAACCESS/SpectrumAccessOpenMSInMemory.h>
#include <OpenMS/ANALYSIS/OPENSWATH/OPENSWATHALGO/DATAACCESS/SwathMap.h>

// Helpers
#include <OpenMS/ANALYSIS/OPENSWATH/OpenSwathHelper.h>
#include <OpenMS/ANALYSIS/OPENSWATH/DATAACCESS/DataAccessHelper.h>
#include <OpenMS/ANALYSIS/OPENSWATH/DATAACCESS/SimpleOpenMSSpectraAccessFactory.h>

// Algorithms
#include <OpenMS/ANALYSIS/OPENSWATH/MRMRTNormalizer.h>
#include <OpenMS/ANALYSIS/OPENSWATH/ChromatogramExtractor.h>
#include <OpenMS/ANALYSIS/OPENSWATH/MRMFeatureFinderScoring.h>
#include <OpenMS/ANALYSIS/OPENSWATH/MRMTransitionGroupPicker.h>
#include <OpenMS/ANALYSIS/OPENSWATH/SwathMapMassCorrection.h>

#include <OpenMS/ANALYSIS/OPENSWATH/OpenSwathWorkflow.h>

#include <assert.h>
#include <limits>

// #define OPENSWATH_WORKFLOW_DEBUG

using namespace OpenMS;

static bool SortPairDoubleByFirst(const std::pair<double,double> & left, const std::pair<double,double> & right)
{
  return left.first < right.first;
}

// OpenMS base classes
#include <OpenMS/APPLICATIONS/TOPPBase.h>
#include <OpenMS/CONCEPT/ProgressLogger.h>

//-------------------------------------------------------------
//Doxygen docu
//-------------------------------------------------------------

/**
  @page UTILS_OpenSwathWorkflow OpenSwathWorkflow

  @brief Complete workflow to run OpenSWATH

  This implements the OpenSwath workflow as described in Rost and Rosenberger
  et al. (Nature Biotechnology, 2014) and provides a complete, integrated
  analysis tool without the need to run multiple tools consecutively.

  It executes the following steps in order:

  <ul>
    <li>Reading of input files, which can be provided as one single mzML or multiple "split" mzMLs (one per SWATH)</li>
    <li>Computing the retention time transformation using RT-normalization peptides</li>
    <li>Reading of the transition list</li>
    <li>Extracting the specified transitions</li>
    <li>Scoring the peak groups in the extracted ion chromatograms (XIC)</li>
    <li>Reporting the peak groups and the chromatograms</li>
  </ul>

  See below or have a look at the INI file (via "OpenSwathWorkflow -write_ini myini.ini") for available parameters and more functionality.

  <h3>Input: SWATH maps and transition list </h3>
  SWATH maps can be provided as mzML files, either as single file directly from
  the machine (this assumes that the SWATH method has 1 MS1 and then n MS2
  spectra which are ordered the same way for each cycle). E.g. a valid method
  would be MS1, MS2 [400-425], MS2 [425-450], MS1, MS2 [400-425], MS2 [425-450]
  while an invalid method would be MS1, MS2 [400-425], MS2 [425-450], MS1, MS2
  [425-450], MS2 [400-425] where MS2 [xx-yy] indicates an MS2 scan with an
  isolation window starting at xx and ending at yy. OpenSwathWorkflow will try
  to read the SWATH windows from the data, if this is not possible please
  provide a tab-separated list with the correct windows using the
  -swath_windows_file parameter (this is recommended). Note that the software
  expects extraction windows (e.g. which peptides to extract from
  which window) which cannot have overlaps, otherwise peptides will be
  extracted from two different windwos.

  Alternatively, a set of split files (n+1 mzML files) can be provided, each
  containing one SWATH map (or MS1 map).

  Since the file size can become rather large, it is recommended to not load the
  whole file into memory but rather cache it somewhere on the disk using a
  fast-access data format. This can be specified using the -readOptions cache
  parameter (this is recommended!).

  <h3>Parameters</h3>
  The current parameters are optimized for 2 hour gradients on SCIEX 5600 /
  6600 TripleTOF instruments with a peak width of around 30 seconds using iRT
  peptides.  If your chromatography differs, please consider adjusting
  -Scoring:TransitionGroupPicker:min_peak_width  to allow for smaller or larger
  peaks and adjust the -rt_extraction_window to use a different extraction
  window for the retention time. In m/z domain, it consider adjusting
  -mz_extraction_window to your instrument resolution, which can be in Th or
  ppm (using -ppm).

  Furthermore, if you wish to use MS1 information, use the -use_ms1_traces flag
  and provide an MS1 map in addition to the SWATH data.

  If you encounter issues with peak picking, try to disable peak filtering by
  setting -Scoring:TransitionGroupPicker:compute_peak_quality false which will
  disable the filtering of peaks by chromatographic quality. Furthermore, you
  can adjust the smoothing parameters for the peak picking, by adjusting
  -Scoring:TransitionGroupPicker:PeakPickerMRM:sgolay_frame_length or using a
  Gaussian smoothing based on your estimated peak width. Adjusting the signal
  to noise threshold will make the peaks wider or smaller.

  <h3>Output: Feature list and chromatograms </h3>
  The output of the OpenSwathWorkflow is a feature list, either as FeatureXML
  or as tsv (use -out_features or -out_tsv) while the latter is more memory
  friendly. If you analyze large dataset, it is recommended to only use
  -out_tsv and not -out_features. For downstream analysis (e.g. using mProphet or pyProphet)
  also the -out_tsv format is recommended.

  The feature list generated by -out_tsv is a tab-separated file. It can be
  used directly as input to the mProphet or pyProphet (a Python
  re-implementation of mProphet) software tool, see Reiter et al (2011, Nature
  Methods).

  In addition, the extracted chromatograms can be written out using the
  -out_chrom parameter.

  <h4> Feature list output format </h4>

  The tab-separated feature output contains the following information:

<CENTER>
  <table>
    <tr>
      <td ALIGN = "left" BGCOLOR="#EBEBEB"> Header row </td>
      <td ALIGN = "left" BGCOLOR="#EBEBEB"> Format </td>
      <td ALIGN = "left" BGCOLOR="#EBEBEB"> Description </td>
    </tr>
    <tr>
      <td VALIGN="middle" ALIGN = "left" ROWSPAN=1> transition_group_id </td>
      <td VALIGN="middle" ALIGN = "left" ROWSPAN=1> String </td>
      <td VALIGN="middle" ALIGN = "left" ROWSPAN=1> A unique id for the transition group (all chromatographic traces that are analyzed together)</td>
    </tr>

    <tr>
      <td VALIGN="middle" ALIGN = "left" ROWSPAN=1> peptide_group_label </td>
      <td VALIGN="middle" ALIGN = "left" ROWSPAN=1> String </td>
      <td VALIGN="middle" ALIGN = "left" ROWSPAN=1> A unique id for the peptide group (will be the same for each charge state and heavy/light status) </td>
    </tr>

    <tr>
      <td VALIGN="middle" ALIGN = "left" ROWSPAN=1> run_id </td>
      <td VALIGN="middle" ALIGN = "left" ROWSPAN=1> String </td>
      <td VALIGN="middle" ALIGN = "left" ROWSPAN=1> An identifier for the run (currently always 0)</td>
    </tr>

    <tr>
      <td VALIGN="middle" ALIGN = "left" ROWSPAN=1> filename </td>
      <td VALIGN="middle" ALIGN = "left" ROWSPAN=1> String </td>
      <td VALIGN="middle" ALIGN = "left" ROWSPAN=1> The input filename </td>
    </tr>

    <tr>
      <td VALIGN="middle" ALIGN = "left" ROWSPAN=1> RT </td>
      <td VALIGN="middle" ALIGN = "left" ROWSPAN=1> Float </td>
      <td VALIGN="middle" ALIGN = "left" ROWSPAN=1> Peak group retention time </td>
    </tr>

    <tr>
      <td VALIGN="middle" ALIGN = "left" ROWSPAN=1> id </td>
      <td VALIGN="middle" ALIGN = "left" ROWSPAN=1> String </td>
      <td VALIGN="middle" ALIGN = "left" ROWSPAN=1> A unique identifier for the peak group</td>
    </tr>

    <tr>
      <td VALIGN="middle" ALIGN = "left" ROWSPAN=1> Sequence </td>
      <td VALIGN="middle" ALIGN = "left" ROWSPAN=1> String </td>
      <td VALIGN="middle" ALIGN = "left" ROWSPAN=1> Peptide sequence (no modifications) </td>
    </tr>

    <tr>
      <td VALIGN="middle" ALIGN = "left" ROWSPAN=1> FullPeptideName </td>
      <td VALIGN="middle" ALIGN = "left" ROWSPAN=1> String </td>
      <td VALIGN="middle" ALIGN = "left" ROWSPAN=1> Full peptide sequence including modifications in Unimod format</td>
    </tr>

    <tr>
      <td VALIGN="middle" ALIGN = "left" ROWSPAN=1> Charge </td>
      <td VALIGN="middle" ALIGN = "left" ROWSPAN=1> Int </td>
      <td VALIGN="middle" ALIGN = "left" ROWSPAN=1> Assumed charge state</td>
    </tr>

    <tr>
      <td VALIGN="middle" ALIGN = "left" ROWSPAN=1> m/z </td>
      <td VALIGN="middle" ALIGN = "left" ROWSPAN=1> Float </td>
      <td VALIGN="middle" ALIGN = "left" ROWSPAN=1> Precursor m/z</td>
    </tr>

    <tr>
      <td VALIGN="middle" ALIGN = "left" ROWSPAN=1> Intensity </td>
      <td VALIGN="middle" ALIGN = "left" ROWSPAN=1> Float </td>
      <td VALIGN="middle" ALIGN = "left" ROWSPAN=1> Peak group intensity (sum of all transitions)</td>
    </tr>

    <tr>
      <td VALIGN="middle" ALIGN = "left" ROWSPAN=1> ProteinName </td>
      <td VALIGN="middle" ALIGN = "left" ROWSPAN=1> String </td>
      <td VALIGN="middle" ALIGN = "left" ROWSPAN=1> Name of the associated protein</td>
    </tr>

    <tr>
      <td VALIGN="middle" ALIGN = "left" ROWSPAN=1> decoy </td>
      <td VALIGN="middle" ALIGN = "left" ROWSPAN=1> String </td>
      <td VALIGN="middle" ALIGN = "left" ROWSPAN=1> Whether the transition is decoy or not (0 = false, 1 = true) </td>
    </tr>

    <tr>
      <td VALIGN="middle" ALIGN = "left" ROWSPAN=1> assay_rt </td>
      <td VALIGN="middle" ALIGN = "left" ROWSPAN=1> Float </td>
      <td VALIGN="middle" ALIGN = "left" ROWSPAN=1> The expected RT in seconds (based on normalized iRT value) </td>
    </tr>

    <tr>
      <td VALIGN="middle" ALIGN = "left" ROWSPAN=1> delta_rt </td>
      <td VALIGN="middle" ALIGN = "left" ROWSPAN=1> Float </td>
      <td VALIGN="middle" ALIGN = "left" ROWSPAN=1> The difference between the expected RT and the peak group RT in seconds </td>
    </tr>

    <tr>
      <td VALIGN="middle" ALIGN = "left" ROWSPAN=1> leftWidth </td>
      <td VALIGN="middle" ALIGN = "left" ROWSPAN=1> Float </td>
      <td VALIGN="middle" ALIGN = "left" ROWSPAN=1> The start of the peak group (left side) in seconds </td>
    </tr>

    <tr>
      <td VALIGN="middle" ALIGN = "left" ROWSPAN=1> main_var_xx_swath_prelim_score </td>
      <td VALIGN="middle" ALIGN = "left" ROWSPAN=1> Float </td>
      <td VALIGN="middle" ALIGN = "left" ROWSPAN=1> Initial score </td>
    </tr>

    <tr>
      <td VALIGN="middle" ALIGN = "left" ROWSPAN=1> norm_RT </td>
      <td VALIGN="middle" ALIGN = "left" ROWSPAN=1> Float </td>
      <td VALIGN="middle" ALIGN = "left" ROWSPAN=1> The peak group retention time in normalized (iRT) space </td>
    </tr>

    <tr>
      <td VALIGN="middle" ALIGN = "left" ROWSPAN=1> nr_peaks </td>
      <td VALIGN="middle" ALIGN = "left" ROWSPAN=1> Int </td>
      <td VALIGN="middle" ALIGN = "left" ROWSPAN=1> The number of transitions used </td>
    </tr>

    <tr>
      <td VALIGN="middle" ALIGN = "left" ROWSPAN=1> peak_apices_sum </td>
      <td VALIGN="middle" ALIGN = "left" ROWSPAN=1> Float </td>
      <td VALIGN="middle" ALIGN = "left" ROWSPAN=1> The sum of all peak apices (may be used as alternative intensity) </td>
    </tr>

    <tr>
      <td VALIGN="middle" ALIGN = "left" ROWSPAN=1> potentialOutlier </td>
      <td VALIGN="middle" ALIGN = "left" ROWSPAN=1> String </td>
      <td VALIGN="middle" ALIGN = "left" ROWSPAN=1> Potential outlier transitions (or "none" if none was detected)</td>
    </tr>

    <tr>
      <td VALIGN="middle" ALIGN = "left" ROWSPAN=1> rightWidth </td>
      <td VALIGN="middle" ALIGN = "left" ROWSPAN=1> Float </td>
      <td VALIGN="middle" ALIGN = "left" ROWSPAN=1> The end of the peak group (left side) in seconds </td>
    </tr>

    <tr>
      <td VALIGN="middle" ALIGN = "left" ROWSPAN=1> rt_score </td>
      <td VALIGN="middle" ALIGN = "left" ROWSPAN=1> Float </td>
      <td VALIGN="middle" ALIGN = "left" ROWSPAN=1> The raw RT score (unnormalized) </td>
    </tr>

    <tr>
      <td VALIGN="middle" ALIGN = "left" ROWSPAN=1> sn_ratio </td>
      <td VALIGN="middle" ALIGN = "left" ROWSPAN=1> Float </td>
      <td VALIGN="middle" ALIGN = "left" ROWSPAN=1> The raw S/N ratio </td>
    </tr>

    <tr>
      <td VALIGN="middle" ALIGN = "left" ROWSPAN=1> total_xic </td>
      <td VALIGN="middle" ALIGN = "left" ROWSPAN=1> Float </td>
      <td VALIGN="middle" ALIGN = "left" ROWSPAN=1> The total XIC of the chromatogram </td>
    </tr>

    <tr>
      <td VALIGN="middle" ALIGN = "left" ROWSPAN=1> var_... </td>
      <td VALIGN="middle" ALIGN = "left" ROWSPAN=1> Float </td>
      <td VALIGN="middle" ALIGN = "left" ROWSPAN=1> One of multiple sub-scores used by OpenSWATH to describe the peak group </td>
    </tr>

    <tr>
      <td VALIGN="middle" ALIGN = "left" ROWSPAN=1> aggr_prec_Peak_Area </td>
      <td VALIGN="middle" ALIGN = "left" ROWSPAN=1> String </td>
      <td VALIGN="middle" ALIGN = "left" ROWSPAN=1> Intensity (peak area) of MS1 traces separated by semicolon </td>
    </tr>

    <tr>
      <td VALIGN="middle" ALIGN = "left" ROWSPAN=1> aggr_prec_Peak_Apex </td>
      <td VALIGN="middle" ALIGN = "left" ROWSPAN=1> String </td>
      <td VALIGN="middle" ALIGN = "left" ROWSPAN=1> Intensity (peak apex) of MS1 traces separated by semicolon </td>
    </tr>
    <tr>
      <td VALIGN="middle" ALIGN = "left" ROWSPAN=1> aggr_prec_Fragment_Annotation </td>
      <td VALIGN="middle" ALIGN = "left" ROWSPAN=1> String </td>
      <td VALIGN="middle" ALIGN = "left" ROWSPAN=1> Annotation of MS1 traces separated by semicolon </td>
    </tr>
    <tr>
      <td VALIGN="middle" ALIGN = "left" ROWSPAN=1> aggr_Peak_Area </td>
      <td VALIGN="middle" ALIGN = "left" ROWSPAN=1> String </td>
      <td VALIGN="middle" ALIGN = "left" ROWSPAN=1> Intensity (peak area) of fragment ion traces separated by semicolon </td>
    </tr>
    <tr>
      <td VALIGN="middle" ALIGN = "left" ROWSPAN=1> aggr_Peak_Apex </td>
      <td VALIGN="middle" ALIGN = "left" ROWSPAN=1> String </td>
      <td VALIGN="middle" ALIGN = "left" ROWSPAN=1> Intensity (peak apex) of fragment ion traces separated by semicolon </td>
    </tr>
    <tr>
      <td VALIGN="middle" ALIGN = "left" ROWSPAN=1> aggr_Fragment_Annotation </td>
      <td VALIGN="middle" ALIGN = "left" ROWSPAN=1> String </td>
      <td VALIGN="middle" ALIGN = "left" ROWSPAN=2> Annotation of fragment ion traces separated by semicolon </td>
    </tr>


  </table>
</CENTER>

  <B>The command line parameters of this tool are:</B>
  @verbinclude UTILS_OpenSwathWorkflow.cli
  <B>INI file documentation of this tool:</B>
  @htmlinclude UTILS_OpenSwathWorkflow.html

*/

// We do not want this class to show up in the docu:
/// @cond TOPPCLASSES
class TOPPOpenSwathWorkflow
  : public TOPPBase
{
public:

  TOPPOpenSwathWorkflow()
    : TOPPBase("OpenSwathWorkflow", "Complete workflow to run OpenSWATH", false)
  {
  }

protected:

  void registerOptionsAndFlags_()
  {
    registerInputFileList_("in", "<files>", StringList(), "Input files separated by blank");
    setValidFormats_("in", ListUtils::create<String>("mzML,mzXML"));

    registerInputFile_("tr", "<file>", "", "transition file ('TraML','tsv' or 'csv')");
    setValidFormats_("tr", ListUtils::create<String>("traML,tsv,csv"));
    registerStringOption_("tr_type", "<type>", "", "input file type -- default: determined from file extension or content\n", false);
    setValidStrings_("tr_type", ListUtils::create<String>("traML,tsv,csv"));

    // one of the following two needs to be set
    registerInputFile_("tr_irt", "<file>", "", "transition file ('TraML')", false);
    setValidFormats_("tr_irt", ListUtils::create<String>("traML"));

    registerInputFile_("rt_norm", "<file>", "", "RT normalization file (how to map the RTs of this run to the ones stored in the library). If set, tr_irt may be omitted.", false, true);
    setValidFormats_("rt_norm", ListUtils::create<String>("trafoXML"));

    registerInputFile_("swath_windows_file", "<file>", "", "Optional, tab separated file containing the SWATH windows for extraction: lower_offset upper_offset \\newline 400 425 \\newline ... Note that the first line is a header and will be skipped.", false, true);
    registerFlag_("sort_swath_maps", "Sort of input SWATH files when matching to SWATH windows from swath_windows_file", true);

    registerFlag_("use_ms1_traces", "Extract the precursor ion trace(s) and use for scoring", true);
    registerFlag_("enable_uis_scoring", "Enable additional scoring of identification assays", true);

    // one of the following two needs to be set
    registerOutputFile_("out_features", "<file>", "", "output file", false);
    setValidFormats_("out_features", ListUtils::create<String>("featureXML"));

    registerStringOption_("out_tsv", "<file>", "", "TSV output file (mProphet compatible)", false);

    registerOutputFile_("out_chrom", "<file>", "", "Also output all computed chromatograms (chrom.mzML) output", false, true);
    setValidFormats_("out_chrom", ListUtils::create<String>("mzML"));

    registerDoubleOption_("min_upper_edge_dist", "<double>", 0.0, "Minimal distance to the edge to still consider a precursor, in Thomson", false, true);
    registerDoubleOption_("rt_extraction_window", "<double>", 600.0, "Only extract RT around this value (-1 means extract over the whole range, a value of 600 means to extract around +/- 300 s of the expected elution).", false);
    registerDoubleOption_("extra_rt_extraction_window", "<double>", 0.0, "Output an XIC with a RT-window that by this much larger (e.g. to visually inspect a larger area of the chromatogram)", false, true);
    registerDoubleOption_("mz_extraction_window", "<double>", 0.05, "Extraction window used (in Thomson, to use ppm see -ppm flag)", false);
    setMinFloat_("mz_extraction_window", 0.0);
    setMinFloat_("extra_rt_extraction_window", 0.0);
    registerFlag_("ppm", "m/z extraction_window is in ppm");
    registerFlag_("sonar", "data is scanning SWATH data");

    registerDoubleOption_("min_rsq", "<double>", 0.95, "Minimum r-squared of RT peptides regression", false, true);
    registerDoubleOption_("min_coverage", "<double>", 0.6, "Minimum relative amount of RT peptides to keep", false, true);

    registerFlag_("split_file_input", "The input files each contain one single SWATH (alternatively: all SWATH are in separate files)", true);
    registerFlag_("use_elution_model_score", "Turn on elution model score (EMG fit to peak)", true);

    registerStringOption_("readOptions", "<name>", "normal", "Whether to run OpenSWATH directly on the input data, cache data to disk first or to perform a datareduction step first. If you choose cache, make sure to also set tempDirectory", false, true);
    setValidStrings_("readOptions", ListUtils::create<String>("normal,cache,cacheWorkingInMemory,workingInMemory"));

    registerStringOption_("mz_correction_function", "<name>", "none", "Use the retention time normalization peptide MS2 masses to perform a mass correction (linear, weighted by intensity linear or quadratic) of all spectra.", false, true);
    setValidStrings_("mz_correction_function", ListUtils::create<String>("none,unweighted_regression,weighted_regression,quadratic_regression,weighted_quadratic_regression,weighted_quadratic_regression_delta_ppm,quadratic_regression_delta_ppm"));
    registerDoubleOption_("irt_mz_extraction_window", "<double>", 0.05, "Extraction window used for iRT and m/z correction (in Thomson, use ppm use -ppm flag)", false, true);
    registerFlag_("ppm_irtwindow", "iRT m/z extraction_window is in ppm", true);

    // TODO terminal slash !
    registerStringOption_("tempDirectory", "<tmp>", "/tmp/", "Temporary directory to store cached files for example", false, true);

    registerStringOption_("extraction_function", "<name>", "tophat", "Function used to extract the signal", false, true);
    setValidStrings_("extraction_function", ListUtils::create<String>("tophat,bartlett"));

    registerIntOption_("batchSize", "<number>", 0, "The batch size of chromatograms to process (0 means to only have one batch, sensible values are around 500-1000)", false, true);
    setMinInt_("batchSize", 0);

    registerSubsection_("Scoring", "Scoring parameters section");

    registerSubsection_("outlierDetection", "Parameters for the outlierDetection for iRT petides. Outlier detection can be done iteratively (by default) which removes one outlier per iteration or using the RANSAC algorithm.");
  }

  Param getSubsectionDefaults_(const String& name) const
  {
    if (name == "Scoring")
    {
      // set sensible default parameters
      Param feature_finder_param = MRMFeatureFinderScoring().getDefaults();
      feature_finder_param.remove("rt_extraction_window");
      feature_finder_param.setValue("rt_normalization_factor", 100.0); // for iRT peptides between 0 and 100 (more or less)

      feature_finder_param.setValue("TransitionGroupPicker:min_peak_width", 14.0);
      feature_finder_param.setValue("TransitionGroupPicker:recalculate_peaks", "true");
      feature_finder_param.setValue("TransitionGroupPicker:compute_peak_quality", "true");
      feature_finder_param.setValue("TransitionGroupPicker:minimal_quality", -1.5);
      feature_finder_param.setValue("TransitionGroupPicker:background_subtraction", "none");
      feature_finder_param.remove("TransitionGroupPicker:stop_after_intensity_ratio");

      // Peak Picker
      feature_finder_param.setValue("TransitionGroupPicker:PeakPickerMRM:use_gauss", "false");
      feature_finder_param.setValue("TransitionGroupPicker:PeakPickerMRM:sgolay_polynomial_order", 3);
      feature_finder_param.setValue("TransitionGroupPicker:PeakPickerMRM:sgolay_frame_length", 11);
      feature_finder_param.setValue("TransitionGroupPicker:PeakPickerMRM:peak_width", -1.0);
      feature_finder_param.setValue("TransitionGroupPicker:PeakPickerMRM:remove_overlapping_peaks", "true");
      feature_finder_param.setValue("TransitionGroupPicker:PeakPickerMRM:write_sn_log_messages", "false"); // no log messages
      // TODO it seems that the legacy method produces slightly larger peaks, e.g. it will not cut off peaks too early
      // however the same can be achieved by using a relatively low SN cutoff in the -Scoring:TransitionGroupPicker:PeakPickerMRM:signal_to_noise 0.5
      feature_finder_param.setValue("TransitionGroupPicker:recalculate_peaks_max_z", 0.75);
      feature_finder_param.setValue("TransitionGroupPicker:PeakPickerMRM:method", "corrected");
      feature_finder_param.setValue("TransitionGroupPicker:PeakPickerMRM:signal_to_noise", 0.1);
      feature_finder_param.setValue("TransitionGroupPicker:PeakPickerMRM:gauss_width", 30.0);
      feature_finder_param.setValue("uis_threshold_sn",-1);
      feature_finder_param.setValue("uis_threshold_peak_area",0);
      feature_finder_param.remove("TransitionGroupPicker:PeakPickerMRM:sn_win_len");
      feature_finder_param.remove("TransitionGroupPicker:PeakPickerMRM:sn_bin_count");
      feature_finder_param.remove("TransitionGroupPicker:PeakPickerMRM:stop_after_feature");

      // EMG Scoring - turn off by default since it is very CPU-intensive
      feature_finder_param.remove("Scores:use_elution_model_score");
      feature_finder_param.setValue("EMGScoring:max_iteration", 10);
      feature_finder_param.remove("EMGScoring:interpolation_step");
      feature_finder_param.remove("EMGScoring:tolerance_stdev_bounding_box");
      feature_finder_param.remove("EMGScoring:deltaAbsError");

      // remove these parameters
      feature_finder_param.remove("add_up_spectra");
      feature_finder_param.remove("spacing_for_spectra_resampling");
      feature_finder_param.remove("EMGScoring:statistics:mean");
      feature_finder_param.remove("EMGScoring:statistics:variance");
      return feature_finder_param;
    }
    else if (name == "outlierDetection")
    {
      Param p;
      p.setValue("outlierMethod", "iter_residual", "Which outlier detection method to use (valid: 'iter_residual', 'iter_jackknife', 'ransac', 'none'). Iterative methods remove one outlier at a time. Jackknife approach optimizes for maximum r-squared improvement while 'iter_residual' removes the datapoint with the largest residual error (removal by residual is computationally cheaper, use this with lots of peptides).");
      p.setValidStrings("outlierMethod", ListUtils::create<String>("iter_residual,iter_jackknife,ransac,none"));

      p.setValue("useIterativeChauvenet", "false", "Whether to use Chauvenet's criterion when using iterative methods. This should be used if the algorithm removes too many datapoints but it may lead to true outliers being retained.");
      p.setValidStrings("useIterativeChauvenet", ListUtils::create<String>("true,false"));

      p.setValue("RANSACMaxIterations", 1000, "Maximum iterations for the RANSAC outlier detection algorithm.");
      p.setValue("RANSACMaxPercentRTThreshold", 3, "Maximum threshold in RT dimension for the RANSAC outlier detection algorithm (in percent of the total gradient). Default is set to 3% which is around +/- 4 minutes on a 120 gradient.");
      p.setValue("RANSACSamplingSize", 10, "Sampling size of data points per iteration for the RANSAC outlier detection algorithm.");

      p.setValue("estimateBestPeptides", "false", "Whether the algorithms should try to choose the best peptides based on their peak shape for normalization. Use this option you do not expect all your peptides to be detected in a sample and too many 'bad' peptides enter the outlier removal step (e.g. due to them being endogenous peptides or using a less curated list of peptides).");
      p.setValidStrings("estimateBestPeptides", ListUtils::create<String>("true,false"));

      p.setValue("InitialQualityCutoff", 0.5, "The initial overall quality cutoff for a peak to be scored (range ca. -2 to 2)");
      p.setValue("OverallQualityCutoff", 5.5, "The overall quality cutoff for a peak to go into the retention time estimation (range ca. 0 to 10)");
      p.setValue("NrRTBins", 10, "Number of RT bins to use to compute coverage. This option should be used to ensure that there is a complete coverage of the RT space (this should detect cases where only a part of the RT gradient is actually covered by normalization peptides)");
      p.setValue("MinPeptidesPerBin", 1, "Minimal number of peptides that are required for a bin to counted as 'covered'");
      p.setValue("MinBinsFilled", 8, "Minimal number of bins required to be covered");
      return p;
    }
    else
    {
      throw Exception::InvalidValue(__FILE__, __LINE__, OPENMS_PRETTY_FUNCTION, "Unknown subsection", name);
    }
  }

  void loadSwathFiles(StringList& file_list, bool split_file, String tmp, String readoptions,
    boost::shared_ptr<ExperimentalSettings > & exp_meta,
    std::vector< OpenSwath::SwathMap > & swath_maps)
  {
    SwathFile swath_file;
    swath_file.setLogType(log_type_);

    if (split_file || file_list.size() > 1)
    {
      // TODO cannot use data reduction here any more ...
      swath_maps = swath_file.loadSplit(file_list, tmp, exp_meta, readoptions);
    }
    else
    {
      FileTypes::Type in_file_type = FileTypes::nameToType(file_list[0]);
      if (in_file_type == FileTypes::MZML || file_list[0].suffix(4).toLower() == "mzml"
        || file_list[0].suffix(7).toLower() == "mzml.gz"  )
      {
        swath_maps = swath_file.loadMzML(file_list[0], tmp, exp_meta, readoptions);
      }
      else if (in_file_type == FileTypes::MZXML || file_list[0].suffix(5).toLower() == "mzxml"
        || file_list[0].suffix(8).toLower() == "mzxml.gz"  )
      {
        swath_maps = swath_file.loadMzXML(file_list[0], tmp, exp_meta, readoptions);
      }
      else
      {
        throw Exception::IllegalArgument(__FILE__, __LINE__, OPENMS_PRETTY_FUNCTION,
            "Input file needs to have ending mzML or mzXML");
      }
    }
  }

  /**
   * @brief Load the retention time transformation file
   *
   * This function will create the retention time transformation either by
   * loading a provided .trafoXML file or determine it from the data itself by
   * extracting the transitions specified in the irt_tr_file TraML file.
   *
   * @param trafo_in Input trafoXML file (if not empty, transformation will be
   *                 loaded from this file)
   * @param irt_tr_file  Input TraML file containing transitions (if trafo_in
   *                     is empty, this file will be loaded and transitions
   *                     will be extracted)
   * @param swath_maps The raw data (swath maps)
   * @param min_rsq Minimal R^2 value that is expected for the RT regression
   * @param min_coverage Minimal coverage of the chromatographic space that needs to be achieved
   * @param feature_finder_param Parameter set for the feature finding in chromatographic dimension
   * @param cp_irt Parameter set for the chromatogram extraction
   * @param irt_detection_param Parameter set for the detection of the iRTs (outlier detection, peptides per bin etc)
   * @param mz_correction_function If correction in m/z is desired, which function should be used
   * @param debug_level Debug level (writes out the RT normalization chromatograms if larger than 1)
   *
   */
  TransformationDescription loadTrafoFile(String trafo_in, String irt_tr_file,
    std::vector< OpenSwath::SwathMap > & swath_maps, double min_rsq, double min_coverage,
    const Param& feature_finder_param, const ChromExtractParams& cp_irt,
    const Param& irt_detection_param, const String & mz_correction_function, Size debug_level, bool sonar)
  {
    TransformationDescription trafo_rtnorm;
    if (!trafo_in.empty())
    {
      // get read RT normalization file
      TransformationXMLFile trafoxml;
      trafoxml.load(trafo_in, trafo_rtnorm, false);
      Param model_params = getParam_().copy("model:", true);
      model_params.setValue("symmetric_regression", "false");
      String model_type = "linear";
      trafo_rtnorm.fitModel(model_type, model_params);
    }
    else if (!irt_tr_file.empty())
    {
      // Loading iRT file
      std::cout << "Will load iRT transitions and try to find iRT peptides" << std::endl;
      TraMLFile traml;
      OpenMS::TargetedExperiment irt_transitions;
      traml.load(irt_tr_file, irt_transitions);

      // perform extraction
      OpenSwathRetentionTimeNormalization wf;
      wf.setLogType(log_type_);
      trafo_rtnorm = wf.performRTNormalization(irt_transitions, swath_maps, min_rsq, min_coverage,
          feature_finder_param, cp_irt, irt_detection_param, mz_correction_function, debug_level, sonar);
    }
    return trafo_rtnorm;
  }

  ExitCodes main_(int, const char **)
  {
    ///////////////////////////////////
    // Prepare Parameters
    ///////////////////////////////////
    StringList file_list = getStringList_("in");
    String tr_file = getStringOption_("tr");

    Param irt_detection_param = getParam_().copy("outlierDetection:", true);

    //tr_file input file type
    FileHandler fh_tr_type;
    FileTypes::Type tr_type = FileTypes::nameToType(getStringOption_("tr_type"));

    if (tr_type == FileTypes::UNKNOWN)
    {
      tr_type = fh_tr_type.getType(tr_file);
      writeDebug_(String("Input file type: ") + FileTypes::typeToName(tr_type), 2);
    }

    if (tr_type == FileTypes::UNKNOWN)
    {
      writeLog_("Error: Could not determine input file type!");
      return PARSE_ERROR;
    }

    String out = getStringOption_("out_features");
    String out_tsv = getStringOption_("out_tsv");

    String irt_tr_file = getStringOption_("tr_irt");
    String trafo_in = getStringOption_("rt_norm");

    String out_chrom = getStringOption_("out_chrom");
    bool ppm = getFlag_("ppm");
    bool irt_ppm = getFlag_("ppm_irtwindow");
    bool split_file = getFlag_("split_file_input");
    bool use_emg_score = getFlag_("use_elution_model_score");
    bool force = getFlag_("force");
    bool sonar = getFlag_("sonar");
    bool sort_swath_maps = getFlag_("sort_swath_maps");
    bool use_ms1_traces = getFlag_("use_ms1_traces");
    bool enable_uis_scoring = getFlag_("enable_uis_scoring");
    double min_upper_edge_dist = getDoubleOption_("min_upper_edge_dist");
    double mz_extraction_window = getDoubleOption_("mz_extraction_window");
    double irt_mz_extraction_window = getDoubleOption_("irt_mz_extraction_window");
    double rt_extraction_window = getDoubleOption_("rt_extraction_window");
    double extra_rt_extract = getDoubleOption_("extra_rt_extraction_window");
    String extraction_function = getStringOption_("extraction_function");
    String swath_windows_file = getStringOption_("swath_windows_file");
    int batchSize = (int)getIntOption_("batchSize");
    Size debug_level = (Size)getIntOption_("debug");

    double min_rsq = getDoubleOption_("min_rsq");
    double min_coverage = getDoubleOption_("min_coverage");

    String readoptions = getStringOption_("readOptions");
    String mz_correction_function = getStringOption_("mz_correction_function");
    String tmp = getStringOption_("tempDirectory");

    ///////////////////////////////////
    // Parameter validation
    ///////////////////////////////////

    bool load_into_memory = false;
    if (readoptions == "cacheWorkingInMemory")
    {
      readoptions = "cache";
      load_into_memory = true;
    }
    else if (readoptions == "workingInMemory")
    {
      readoptions = "normal";
      load_into_memory = true;
    }

    if (trafo_in.empty() && irt_tr_file.empty())
    {
      std::cout << "Since neither rt_norm nor tr_irt is set, OpenSWATH will " <<
        "not use RT-transformation (rather a null transformation will be applied)" << std::endl;
    }
    if ( (out.empty() && out_tsv.empty()) || (!out.empty() && !out_tsv.empty()) )
    {
      throw Exception::IllegalArgument(__FILE__, __LINE__, OPENMS_PRETTY_FUNCTION,
          "Either out_features or out_tsv needs to be set (but not both)");
    }

    // Check swath window input
    if (!swath_windows_file.empty())
    {
      LOG_INFO << "Validate provided Swath windows file:" << std::endl;
      std::vector<double> swath_prec_lower;
      std::vector<double> swath_prec_upper;
      SwathWindowLoader::readSwathWindows(swath_windows_file, swath_prec_lower, swath_prec_upper);

      LOG_INFO << "Read Swath maps file with " << swath_prec_lower.size() << " windows." << std::endl;
      for (Size i = 0; i < swath_prec_lower.size(); i++)
      {
        LOG_DEBUG << "Read lower swath window " << swath_prec_lower[i] << " and upper window " << swath_prec_upper[i] << std::endl;
      }
    }

    ChromExtractParams cp;
    cp.min_upper_edge_dist   = min_upper_edge_dist;
    cp.mz_extraction_window  = mz_extraction_window;
    cp.ppm                   = ppm;
    cp.rt_extraction_window  = rt_extraction_window,
    cp.extraction_function   = extraction_function;
    cp.extra_rt_extract      = extra_rt_extract;

    ChromExtractParams cp_irt = cp;
    cp_irt.rt_extraction_window = -1; // extract the whole RT range
    cp_irt.mz_extraction_window = irt_mz_extraction_window;
    cp_irt.ppm                  = irt_ppm;

    Param feature_finder_param = getParam_().copy("Scoring:", true);
    if (use_emg_score)
    {
      feature_finder_param.setValue("Scores:use_elution_model_score", "true");
    }
    else
    {
      feature_finder_param.setValue("Scores:use_elution_model_score", "false");
    }
    if (use_ms1_traces)
    {
      feature_finder_param.setValue("Scores:use_ms1_correlation", "true");
      feature_finder_param.setValue("Scores:use_ms1_fullscan", "true");
    }
    if (enable_uis_scoring)
    {
      feature_finder_param.setValue("Scores:use_uis_scores", "true");
    }

    ///////////////////////////////////
    // Load the transitions
    ///////////////////////////////////
    OpenSwath::LightTargetedExperiment transition_exp;
    ProgressLogger progresslogger;
    progresslogger.setLogType(log_type_);
    progresslogger.startProgress(0, 1, "Load TraML file");
    FileTypes::Type tr_file_type = FileTypes::nameToType(tr_file);
    if (tr_file_type == FileTypes::TRAML || tr_file.suffix(5).toLower() == "traml"  )
    {
      TargetedExperiment targeted_exp;
      TraMLFile().load(tr_file, targeted_exp);
      OpenSwathDataAccessHelper::convertTargetedExp(targeted_exp, transition_exp);
    }
    else
    {
      std::cout << " ok here!!" << std::endl;
      TransitionTSVReader().convertTSVToTargetedExperiment(tr_file.c_str(), tr_type, transition_exp);
    }
    progresslogger.endProgress();


    ///////////////////////////////////
    // Load the SWATH files
    ///////////////////////////////////

    // (i) Load files
    boost::shared_ptr<ExperimentalSettings> exp_meta(new ExperimentalSettings);
    std::vector< OpenSwath::SwathMap > swath_maps;
    loadSwathFiles(file_list, split_file, tmp, readoptions, exp_meta, swath_maps);

    // (ii) Allow the user to specify the SWATH windows
    if (!swath_windows_file.empty())
    {
      SwathWindowLoader::annotateSwathMapsFromFile(swath_windows_file, swath_maps, sort_swath_maps);
    }

    for (Size i = 0; i < swath_maps.size(); i++)
    {
      LOG_DEBUG << "Found swath map " << i << " with lower " << swath_maps[i].lower
        << " and upper " << swath_maps[i].upper << " and " << swath_maps[i].sptr->getNrSpectra()
        << " spectra." << std::endl;
    }

    // (iii) Sanity check: there should be no overlap between the windows:
    std::vector<std::pair<double, double> > sw_windows;
    for (Size i = 0; i < swath_maps.size(); i++)
    {
      if (!swath_maps[i].ms1)
      {
        sw_windows.push_back(std::make_pair(swath_maps[i].lower, swath_maps[i].upper));
      }
    }
    std::sort(sw_windows.begin(), sw_windows.end(), SortPairDoubleByFirst);

    for (Size i = 1; i < sw_windows.size(); i++)
    {
      double lower_map_end = sw_windows[i-1].second - min_upper_edge_dist;
      double upper_map_start = sw_windows[i].first;
      LOG_DEBUG << "Extraction will go up to " << lower_map_end << " and continue at " << upper_map_start << std::endl;

      if (upper_map_start - lower_map_end > 0.01)
      {
        LOG_WARN << "Extraction will have a gap between " << lower_map_end << " and " << upper_map_start << std::endl;
        if (!force)
        {
          LOG_ERROR << "Extraction windows have a gap. Will abort (override with -force)" << std::endl;
          return PARSE_ERROR;
        }
      }

      if (sonar) {continue;} // skip next step as expect them to overlap ...

      if (lower_map_end - upper_map_start > 0.01)
      {
        LOG_WARN << "Extraction will overlap between " << lower_map_end << " and " << upper_map_start << std::endl;
        LOG_WARN << "This will lead to multiple extraction of the transitions in the overlapping region" <<
                    "which will lead to duplicated output. It is very unlikely that you want this." << std::endl;
        LOG_WARN << "Please fix this by providing an appropriate extraction file with -swath_windows_file" << std::endl;
        if (!force)
        {
          LOG_ERROR << "Extraction windows overlap. Will abort (override with -force)" << std::endl;
          return PARSE_ERROR;
        }
      }

    }

    ///////////////////////////////////
    // Get the transformation information (using iRT peptides)
    ///////////////////////////////////
    TransformationDescription trafo_rtnorm = loadTrafoFile(trafo_in,
        irt_tr_file, swath_maps, min_rsq, min_coverage, feature_finder_param,
        cp_irt, irt_detection_param, mz_correction_function, debug_level,
        sonar);

    ///////////////////////////////////
<<<<<<< HEAD
    // Load the transitions
    ///////////////////////////////////
    OpenSwath::LightTargetedExperiment transition_exp;
    ProgressLogger progresslogger;

    progresslogger.setLogType(log_type_);
    progresslogger.startProgress(0, swath_maps.size(), "Load TraML file");
    FileTypes::Type tr_file_type = FileTypes::nameToType(tr_file);
    if (tr_file_type == FileTypes::TRAML || tr_file.suffix(5).toLower() == "traml"  )
    {
      TargetedExperiment targeted_exp;
      TraMLFile().load(tr_file, targeted_exp);
      OpenSwathDataAccessHelper::convertTargetedExp(targeted_exp, transition_exp);
    }
    else
    {
      TransitionTSVReader().convertTSVToTargetedExperiment(tr_file.c_str(), tr_type, transition_exp);
    }
    progresslogger.endProgress();

    ///////////////////////////////////
=======
>>>>>>> 6a301191
    // Set up chrom.mzML output
    ///////////////////////////////////
    MSDataWritingConsumer * chromConsumer;
    if (!out_chrom.empty())
    {
      chromConsumer = new PlainMSDataWritingConsumer(out_chrom);
      int expected_chromatograms = transition_exp.transitions.size();
      chromConsumer->setExpectedSize(0, expected_chromatograms);
      chromConsumer->setExperimentalSettings(*exp_meta);
      chromConsumer->getOptions().setWriteIndex(true);  // ensure that we write the index
      chromConsumer->addDataProcessing(getProcessingInfo_(DataProcessing::SMOOTHING));

      // prepare data structures for lossy compression
      MSNumpressCoder::NumpressConfig npconfig_mz;
      MSNumpressCoder::NumpressConfig npconfig_int;
      npconfig_mz.estimate_fixed_point = true; // critical
      npconfig_int.estimate_fixed_point = true; // critical
      npconfig_mz.numpressErrorTolerance = -1.0; // skip check, faster
      npconfig_int.numpressErrorTolerance = -1.0; // skip check, faster
      npconfig_mz.setCompression("linear");
      npconfig_int.setCompression("slof");
      npconfig_mz.linear_fp_mass_acc = 0.05; // set the desired RT accuracy in seconds

      chromConsumer->getOptions().setNumpressConfigurationMassTime(npconfig_mz);
      chromConsumer->getOptions().setNumpressConfigurationIntensity(npconfig_int);
      // chromConsumer->getOptions().setCompression(true); // need to wait for new obo
    }
    else
    {
      chromConsumer = new NoopMSDataWritingConsumer("");
    }

    ///////////////////////////////////
    // Extract and score
    ///////////////////////////////////
    FeatureMap out_featureFile;

    OpenSwathTSVWriter tsvwriter(out_tsv, file_list[0], use_ms1_traces, sonar, enable_uis_scoring);

    if (sonar)
    {
      OpenSwathWorkflowSonar wf(use_ms1_traces);
      wf.setLogType(log_type_);
      wf.performExtractionSonar(swath_maps, trafo_rtnorm, cp, feature_finder_param, transition_exp,
          out_featureFile, !out.empty(), tsvwriter, chromConsumer, batchSize, load_into_memory);
    }
    else
    {
      OpenSwathWorkflow wf(use_ms1_traces);
      wf.setLogType(log_type_);
      wf.performExtraction(swath_maps, trafo_rtnorm, cp, feature_finder_param, transition_exp,
          out_featureFile, !out.empty(), tsvwriter, chromConsumer, batchSize, load_into_memory);
    }

    if (!out.empty())
    {
      addDataProcessing_(out_featureFile, getProcessingInfo_(DataProcessing::QUANTITATION));
      out_featureFile.ensureUniqueId();
      FeatureXMLFile().store(out, out_featureFile);
    }

    delete chromConsumer;

    return EXECUTION_OK;
  }

};

int main(int argc, const char ** argv)
{
  TOPPOpenSwathWorkflow tool;
  return tool.main(argc, argv);
}

/// @endcond<|MERGE_RESOLUTION|>--- conflicted
+++ resolved
@@ -858,30 +858,6 @@
         sonar);
 
     ///////////////////////////////////
-<<<<<<< HEAD
-    // Load the transitions
-    ///////////////////////////////////
-    OpenSwath::LightTargetedExperiment transition_exp;
-    ProgressLogger progresslogger;
-
-    progresslogger.setLogType(log_type_);
-    progresslogger.startProgress(0, swath_maps.size(), "Load TraML file");
-    FileTypes::Type tr_file_type = FileTypes::nameToType(tr_file);
-    if (tr_file_type == FileTypes::TRAML || tr_file.suffix(5).toLower() == "traml"  )
-    {
-      TargetedExperiment targeted_exp;
-      TraMLFile().load(tr_file, targeted_exp);
-      OpenSwathDataAccessHelper::convertTargetedExp(targeted_exp, transition_exp);
-    }
-    else
-    {
-      TransitionTSVReader().convertTSVToTargetedExperiment(tr_file.c_str(), tr_type, transition_exp);
-    }
-    progresslogger.endProgress();
-
-    ///////////////////////////////////
-=======
->>>>>>> 6a301191
     // Set up chrom.mzML output
     ///////////////////////////////////
     MSDataWritingConsumer * chromConsumer;
