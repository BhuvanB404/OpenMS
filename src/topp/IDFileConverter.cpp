--- conflicted
+++ resolved
@@ -142,16 +142,10 @@
     registerInputFile_("in", "<path/file>", "",
                        "Input file or directory containing the data to convert. This may be:\n"
                        "- a single file in a multi-purpose XML format (pepXML, protXML, idXML, mzid),\n"
-<<<<<<< HEAD
                        "- a single file in a search engine-specific format (Mascot: mascotXML, OMSSA: omssaXML, X! Tandem: xml, Percolator: psms),\n"
+                       "- a single file (tab separated) in text format, one line for all peptide sequences matching a spectrum (top N hits)"
                        "- for Sequest results, a directory containing .out files.\n");
-    setValidFormats_("in", ListUtils::create<String>("pepXML,protXML,mascotXML,omssaXML,xml,psms,idXML,mzid"));
-=======
-                       "- a single file in a search engine-specific XML format (Mascot: mascotXML, OMSSA: omssaXML, X! Tandem: xml),\n"
-                       "- a single file (tab separated) in text format (one line for all peptide sequences matching a spectrum (topN hits)"
-                       "- for Sequest results, a directory containing .out files.\n");
-    setValidFormats_("in", ListUtils::create<String>("pepXML,protXML,mascotXML,omssaXML,xml,idXML,mzid,tsv"));
->>>>>>> fa4c2216
+    setValidFormats_("in", ListUtils::create<String>("pepXML,protXML,mascotXML,omssaXML,xml,psms,tsv,idXML,mzid"));
 
     registerOutputFile_("out", "<file>", "", "Output file", true);
     String formats("idXML,mzid,pepXML,FASTA");
@@ -403,7 +397,6 @@
           }
         }
       }
-<<<<<<< HEAD
       else if (in_type == FileTypes::PSMS) // Percolator
       {
         String mz_file = getStringOption_("mz_file");
@@ -434,7 +427,7 @@
         PercolatorOutfile().load(in, protein_identifications[0],
                                  peptide_identifications, perc_score, 
                                  scan_regex, count_from_zero, experiment_p);
-=======
+      }
       else if (in_type == FileTypes::TSV)
       {
         ProteinIdentification protein_id;
@@ -463,7 +456,6 @@
           pepid.setHits(hits);
           peptide_identifications.push_back(pepid);
         }
->>>>>>> fa4c2216
       }
       else
       {
