// --------------------------------------------------------------------------
//                   OpenMS -- Open-Source Mass Spectrometry
// --------------------------------------------------------------------------
// Copyright The OpenMS Team -- Eberhard Karls University Tuebingen,
// ETH Zurich, and Freie Universitaet Berlin 2002-2023.
//
// This software is released under a three-clause BSD license:
//  * Redistributions of source code must retain the above copyright
//    notice, this list of conditions and the following disclaimer.
//  * Redistributions in binary form must reproduce the above copyright
//    notice, this list of conditions and the following disclaimer in the
//    documentation and/or other materials provided with the distribution.
//  * Neither the name of any author or any participating institution
//    may be used to endorse or promote products derived from this software
//    without specific prior written permission.
// For a full list of authors, refer to the file AUTHORS.
// --------------------------------------------------------------------------
// THIS SOFTWARE IS PROVIDED BY THE COPYRIGHT HOLDERS AND CONTRIBUTORS "AS IS"
// AND ANY EXPRESS OR IMPLIED WARRANTIES, INCLUDING, BUT NOT LIMITED TO, THE
// IMPLIED WARRANTIES OF MERCHANTABILITY AND FITNESS FOR A PARTICULAR PURPOSE
// ARE DISCLAIMED. IN NO EVENT SHALL ANY OF THE AUTHORS OR THE CONTRIBUTING
// INSTITUTIONS BE LIABLE FOR ANY DIRECT, INDIRECT, INCIDENTAL, SPECIAL,
// EXEMPLARY, OR CONSEQUENTIAL DAMAGES (INCLUDING, BUT NOT LIMITED TO,
// PROCUREMENT OF SUBSTITUTE GOODS OR SERVICES; LOSS OF USE, DATA, OR PROFITS;
// OR BUSINESS INTERRUPTION) HOWEVER CAUSED AND ON ANY THEORY OF LIABILITY,
// WHETHER IN CONTRACT, STRICT LIABILITY, OR TORT (INCLUDING NEGLIGENCE OR
// OTHERWISE) ARISING IN ANY WAY OUT OF THE USE OF THIS SOFTWARE, EVEN IF
// ADVISED OF THE POSSIBILITY OF SUCH DAMAGE.
//
// --------------------------------------------------------------------------
// $Maintainer: Chris Bielow $
// $Authors: Marc Sturm, Andreas Bertsch, Chris Bielow $
// --------------------------------------------------------------------------

#include <OpenMS/APPLICATIONS/TOPPBase.h>

#include <OpenMS/DATASTRUCTURES/StringListUtils.h>
#include <OpenMS/FORMAT/CachedMzML.h>
#include <OpenMS/FORMAT/ConsensusXMLFile.h>
#include <OpenMS/FORMAT/DATAACCESS/MSDataCachedConsumer.h>
#include <OpenMS/FORMAT/DATAACCESS/MSDataWritingConsumer.h>
// TODO add handler support for other accss
#include <OpenMS/FORMAT/DTA2DFile.h>
#include <OpenMS/FORMAT/FeatureXMLFile.h>
#include <OpenMS/FORMAT/FileHandler.h>
#include <OpenMS/FORMAT/FileTypes.h>
#include <OpenMS/FORMAT/IBSpectraFile.h>
// TODO add handler support for other access
#include <OpenMS/FORMAT/MascotGenericFile.h>
// TODO: remove MZML header after we get cached and Transform working
#include <OpenMS/FORMAT/MzMLFile.h>
// TODO: remove MZXML header after we get cached and Transform working
#include <OpenMS/FORMAT/MzXMLFile.h>
#include <OpenMS/METADATA/ID/IdentificationDataConverter.h>
#include <OpenMS/FORMAT/TextFile.h>
#include <OpenMS/IONMOBILITY/IMTypes.h>
#include <OpenMS/IONMOBILITY/IMDataConverter.h>
#include <OpenMS/KERNEL/ChromatogramTools.h>
#include <OpenMS/KERNEL/ConversionHelper.h>

#include <QStringList>


using namespace OpenMS;
using namespace std;

//-------------------------------------------------------------
//Doxygen docu
//-------------------------------------------------------------

/**
  @page TOPP_FileConverter FileConverter

  @brief Converts between different MS file formats.

  <CENTER>
  <table>
  <tr>
  <th ALIGN = "center"> pot. predecessor tools </td>
  <td VALIGN="middle" ROWSPAN=3> &rarr; FileConverter &rarr;</td>
  <th ALIGN = "center"> pot. successor tools </td>
  </tr>
  <tr>
  <td VALIGN="middle" ALIGN = "center" ROWSPAN=1> @ref TOPP_GenericWrapper (e.g. for calling external converters) </td>
  <td VALIGN="middle" ALIGN = "center" ROWSPAN=2> any tool operating on the output format</td>
  </tr>
  <tr>
  <td VALIGN="middle" ALIGN = "center" ROWSPAN=1> any vendor software exporting supported formats (e.g. mzML) </td>
  </tr>
  </table>
  </CENTER>

  The main use of this tool is to convert data from external sources to the formats used by OpenMS/TOPP.
  Maybe most importantly, data from MS experiments in a number of different formats can be converted to mzML,
  the canonical file format used by OpenMS/TOPP for experimental data. (mzML is the PSI approved format and
  supports traceability of analysis steps.)

  Thermo raw files can be converted to mzML using the ThermoRawFileParser provided in the THIRDPARTY folder.
  On windows, a recent .NET framwork needs to be installed. On linux and mac, the mono runtime needs to be
  present and accessible via the -NET_executable parameter. The path to the ThermoRawFileParser can be set
  via the -ThermoRaw_executable option.

  For MaxQuant-flavoured mzXML the use of the advanced option '-force_MaxQuant_compatibility' is recommended.

  Many different format conversions are supported, and some may be more useful than others. Depending on the
  file formats involved, information can be lost during conversion, e.g. when converting featureXML to mzData.
  In such cases a warning is shown.

  The input and output file types are determined from	the file extensions or from the first few lines of the
  files. If file type determination is not possible, the input or output file type has to be given explicitly.

  Conversion with the same output as input format is supported. In some cases, this can be helpful to remove
  errors from files (e.g. the index), to update file formats to new versions, or to check whether information is lost upon
  reading or writing.

  Some information about the supported input types:
  @ref OpenMS::MzMLFile "mzML"
  @ref OpenMS::MzXMLFile "mzXML"
  @ref OpenMS::MzDataFile "mzData"
  @ref OpenMS::MascotGenericFile "mgf"
  @ref OpenMS::DTA2DFile "dta2d"
  @ref OpenMS::DTAFile "dta"
  @ref OpenMS::FeatureXMLFile "featureXML"
  @ref OpenMS::ConsensusXMLFile "consensusXML"
  @ref OpenMS::MS2File "ms2"
  @ref OpenMS::XMassFile "fid/XMASS"
  @ref OpenMS::MsInspectFile "tsv"
  @ref OpenMS::SpecArrayFile "peplist"
  @ref OpenMS::KroenikFile "kroenik"
  @ref OpenMS::EDTAFile "edta"
  @ref OpenMS::SqMassFile "sqmass"
  @ref OpenMS::OMSFile "oms"

  @note See @ref TOPP_IDFileConverter for similar functionality for protein/peptide identification file formats.

  <B>The command line parameters of this tool are:</B>
  @verbinclude TOPP_FileConverter.cli
  <B>INI file documentation of this tool:</B>
  @htmlinclude TOPP_FileConverter.html
*/


String extractCachedMetaFilename(const String& in)
{
  // Special handling of cached mzML as input types:
  // we expect two paired input files which we should read into exp
  std::vector<String> split_out;
  in.split(".cachedMzML", split_out);
  if (split_out.size() != 2)
  {
    OPENMS_LOG_ERROR << "Cannot deduce base path from input '" << in
      << "' (note that '.cachedMzML' should only occur once as the final ending)" << std::endl;
    return "";
  }
  String in_meta = split_out[0] + ".mzML";
  return in_meta;
}

// We do not want this class to show up in the docu:
/// @cond TOPPCLASSES

class TOPPFileConverter :
  public TOPPBase
{
public:
  TOPPFileConverter() :
    TOPPBase("FileConverter", "Converts between different MS file formats.")
  {
  }

protected:
  void registerOptionsAndFlags_() override
  {
    registerInputFile_("in", "<file>", "", "Input file to convert.");
    registerStringOption_("in_type", "<type>", "", "Input file type -- default: determined from file extension or content\n", false, true); // for TOPPAS
    vector<String> input_formats = {"mzML", "mzXML", "mgf", "raw", "cachedMzML", "mzData", "dta", "dta2d", "featureXML", "consensusXML", "ms2", "fid", "tsv", "peplist", "kroenik", "edta", "oms"};
    setValidFormats_("in", input_formats);
    setValidStrings_("in_type", input_formats);

    registerStringOption_("UID_postprocessing", "<method>", "ensure", "unique ID post-processing for output data.\n'none' keeps current IDs even if invalid.\n'ensure' keeps current IDs but reassigns invalid ones.\n'reassign' assigns new unique IDs.", false, true);
    String method("none,ensure,reassign");
    setValidStrings_("UID_postprocessing", ListUtils::create<String>(method));

    vector<String> output_formats = {"mzML", "mzXML", "cachedMzML", "mgf", "featureXML", "consensusXML", "edta", "mzData", "dta2d", "csv", "sqmass", "oms"};
    registerOutputFile_("out", "<file>", "", "Output file");
    setValidFormats_("out", output_formats);
    registerStringOption_("out_type", "<type>", "", "Output file type -- default: determined from file extension or content\nNote: that not all conversion paths work or make sense.", false, true);
    setValidStrings_("out_type", output_formats);
    registerFlag_("TIC_DTA2D", "Export the TIC instead of the entire experiment in mzML/mzData/mzXML -> DTA2D conversions.", true);
    registerFlag_("MGF_compact", "Use a more compact format when writing MGF (no zero-intensity peaks, limited number of decimal places)", true);
    registerFlag_("force_MaxQuant_compatibility", "[mzXML output only] Make sure that MaxQuant can read the mzXML and set the msManufacturer to 'Thermo Scientific'.", true);
    registerFlag_("force_TPP_compatibility", "[mzML output only] Make sure that TPP parsers can read the mzML and the precursor ion m/z in the file (otherwise it will be set to zero by the TPP).", true);
    registerFlag_("convert_to_chromatograms", "[mzML output only] Assumes that the provided spectra represent data in SRM mode or targeted MS1 mode and converts them to chromatogram data.", true);

    registerStringOption_("change_im_format", "<toggle>", "none", "[mzML output only] How to store ion mobility scans (none: no change in format; multiple_spectra: store each IM frame as multiple scans (one per drift time value); concatenated: store whole frame as single scan with IM values in a FloatDataArray", false, true);
    setValidStrings_("change_im_format", NamesOfIMFormat, (int)IMFormat::SIZE_OF_IMFORMAT);

    registerStringOption_("write_scan_index", "<toggle>", "true", "Append an index when writing mzML or mzXML files. Some external tools might rely on it.", false, true);
    setValidStrings_("write_scan_index", ListUtils::create<String>("true,false"));
    registerFlag_("lossy_compression", "Use numpress compression to achieve optimally small file size using linear compression for m/z domain and slof for intensity and float data arrays (attention: may cause small loss of precision; only for mzML data).", true);
    registerDoubleOption_("lossy_mass_accuracy", "<error>", -1.0, "Desired (absolute) m/z accuracy for lossy compression (e.g. use 0.0001 for a mass accuracy of 0.2 ppm at 500 m/z, default uses -1.0 for maximal accuracy).", false, true);

    registerFlag_("process_lowmemory", "Whether to process the file on the fly without loading the whole file into memory first (only for conversions of mzXML/mzML to mzML).\nNote: this flag will prevent conversion from spectra to chromatograms.", true);
    registerInputFile_("NET_executable", "<executable>", "", "The .NET framework executable. Only required on linux and mac.", false, true, {"is_executable"});
    registerInputFile_("ThermoRaw_executable", "<file>", "ThermoRawFileParser.exe", "The ThermoRawFileParser executable.", false, true, {"is_executable"});
    setValidFormats_("ThermoRaw_executable", {"exe"});
    registerFlag_("no_peak_picking", "Disables vendor peak picking for raw files.", true);
    registerFlag_("no_zlib_compression", "Disables zlib compression for raw file conversion. Enables compatibility with some tools that do not support compressed input files, e.g. X!Tandem.", true);
    registerFlag_("include_noise", "Include noise data in mzML output.", true);
  }

  ExitCodes main_(int, const char**) override
  {
    //-------------------------------------------------------------
    // parameter handling
    //-------------------------------------------------------------

    //input file names
    String in = getStringOption_("in");
    bool write_scan_index = getStringOption_("write_scan_index") == "true" ? true : false;
    IMFormat change_im_format = toIMFormat(getStringOption_("change_im_format"));
    bool force_MaxQuant_compatibility = getFlag_("force_MaxQuant_compatibility");
    bool force_TPP_compatibility = getFlag_("force_TPP_compatibility");
    bool convert_to_chromatograms = getFlag_("convert_to_chromatograms");
    bool lossy_compression = getFlag_("lossy_compression");
    double mass_acc = getDoubleOption_("lossy_mass_accuracy");
    bool no_peak_picking = getFlag_("no_peak_picking");
    bool no_zlib_compression = getFlag_("no_zlib_compression");
    bool include_noise = getFlag_("include_noise");

    // prepare data structures for lossy compression (note that we compress any float data arrays the same as intensity arrays)
    MSNumpressCoder::NumpressConfig npconfig_mz, npconfig_int, npconfig_fda;
    npconfig_mz.estimate_fixed_point = true; // critical
    npconfig_int.estimate_fixed_point = true; // critical
    npconfig_fda.estimate_fixed_point = true; // critical
    npconfig_mz.numpressErrorTolerance = -1.0; // skip check, faster
    npconfig_int.numpressErrorTolerance = -1.0; // skip check, faster
    npconfig_fda.numpressErrorTolerance = -1.0; // skip check, faster
    npconfig_mz.setCompression("linear");
    npconfig_int.setCompression("slof");
    npconfig_fda.setCompression("slof");
    npconfig_mz.linear_fp_mass_acc = mass_acc; // set the desired mass accuracy

    // input file type
    FileHandler fh;
    FileTypes::Type in_type = FileTypes::nameToType(getStringOption_("in_type"));
    if (in_type == FileTypes::UNKNOWN)
    {
      in_type = fh.getType(in);
      writeDebug_(String("Input file type: ") + FileTypes::typeToName(in_type), 2);
      if (in_type == FileTypes::UNKNOWN)
      {
        writeLogError_("Error: Could not determine input file type!");
        return PARSE_ERROR;
      }
    }

    // output file names and types
    String out = getStringOption_("out");
    FileTypes::Type out_type = FileHandler::getConsistentOutputfileType(out, getStringOption_("out_type"));
    if (out_type == FileTypes::UNKNOWN)
    {
      writeLogError_("Error: Could not determine output file type!");
      return PARSE_ERROR;
    }

    bool TIC_DTA2D = getFlag_("TIC_DTA2D");
    bool process_lowmemory = getFlag_("process_lowmemory");

    writeDebug_(String("Output file type: ") + FileTypes::typeToName(out_type), 1);

    String uid_postprocessing = getStringOption_("UID_postprocessing");
    //-------------------------------------------------------------
    // reading input
    //-------------------------------------------------------------

    MSExperiment exp;
    FeatureMap fm;
    ConsensusMap cm;

    writeDebug_(String("Loading input file"), 1);

    if (in_type == FileTypes::CONSENSUSXML)
    {
      FileHandler().loadConsensusFeatures(in, cm, {FileTypes::CONSENSUSXML});
      cm.sortByPosition();
      if ((out_type != FileTypes::FEATUREXML) &&
          (out_type != FileTypes::CONSENSUSXML) &&
          (out_type != FileTypes::OMS)
          )
      {
        // You you will lose information and waste memory. Enough reasons to issue a warning!
        writeLogWarn_("Warning: Converting consensus features to peaks. You will lose information!");
        exp.set2DData(cm);
      }
    }
    else if (in_type == FileTypes::RAW)
    {
      if (out_type != FileTypes::MZML)
      {
        throw Exception::IllegalArgument(__FILE__, __LINE__, OPENMS_PRETTY_FUNCTION,
          "Only conversion to mzML supported at this point.");
      }
      writeLogInfo_("RawFileReader reading tool. Copyright 2016 by Thermo Fisher Scientific, Inc. All rights reserved");
      String net_executable = getStringOption_("NET_executable");
      QStringList arguments;
#ifdef OPENMS_WINDOWSPLATFORM
      if (net_executable.empty())
      { // default on Windows: if NO mono executable is set use the "native" .NET one
        net_executable = getStringOption_("ThermoRaw_executable");
      }
      else
      { // use e.g., mono
        arguments << getStringOption_("ThermoRaw_executable").toQString();
      }
#else
      // default on Mac, Linux: use mono
      net_executable = net_executable.empty() ? "mono" : net_executable;
      arguments << getStringOption_("ThermoRaw_executable").toQString();
#endif
      arguments << ("-i=" + in).c_str()
                << ("--output_file=" + out).c_str()
                << "-f=2" // indexedMzML
                << "-e"; // ignore instrument errors
      if (no_peak_picking)
      {
        arguments << "--noPeakPicking";
      }
      if (no_zlib_compression)
      {
        arguments << "--noZlibCompression";
      }
      if (include_noise)
      {
        arguments << "--noiseData";
      }
      return runExternalProcess_(net_executable.toQString(), arguments);
    }
    else if (in_type == FileTypes::EDTA)
    {
      FileHandler().loadConsensusFeatures(in, cm, {FileTypes::EDTA});
      cm.sortByPosition();
      if ((out_type != FileTypes::FEATUREXML) &&
          (out_type != FileTypes::CONSENSUSXML))
      {
        // You you will lose information and waste memory. Enough reasons to issue a warning!
        writeLogWarn_("Warning: Converting consensus features to peaks. You will lose information!");
        exp.set2DData(cm);
      }
    }
    else if (in_type == FileTypes::FEATUREXML ||
             in_type == FileTypes::TSV ||
             in_type == FileTypes::PEPLIST ||
             in_type == FileTypes::KROENIK)
    {
      fh.loadFeatures(in, fm, {in_type});
      fm.sortByPosition();
      if ((out_type != FileTypes::FEATUREXML) &&
          (out_type != FileTypes::CONSENSUSXML) &&
          (out_type != FileTypes::OMS))
      {
        // You will lose information and waste memory. Enough reasons to issue a warning!
        writeLogWarn_("Warning: Converting features to peaks. You will lose information! Mass traces are added, if present as 'num_of_masstraces' and 'masstrace_intensity' (X>=0) meta values.");
        exp.set2DData<true>(fm);
      }
    }
    else if (in_type == FileTypes::CACHEDMZML)
    {
      // Determine location of meta information (empty mzML)
      String in_meta = extractCachedMetaFilename(in);
      if (in_meta.empty())
      {
        return ILLEGAL_PARAMETERS;
      }
      Internal::CachedMzMLHandler cacher;
      cacher.setLogType(log_type_);
      PeakMap tmp_exp;

      FileHandler().loadExperiment(in_meta, exp, {FileTypes::MZML}, log_type_);
      cacher.readMemdump(tmp_exp, in);

      // Sanity check
      if (exp.size() != tmp_exp.size())
      {
        OPENMS_LOG_ERROR << "Paired input files do not match, cannot convert: " << in_meta << " and " << in << std::endl;
        return ILLEGAL_PARAMETERS;
      }

      // Populate meta data with actual data points
      for (Size i=0; i < tmp_exp.size(); ++i)
      {
        for (Size j = 0; j < tmp_exp[i].size(); j++)
        {
          exp[i].push_back(tmp_exp[i][j]);
        }
      }
      std::vector<MSChromatogram > old_chromatograms = exp.getChromatograms();
      for (Size i=0; i < tmp_exp.getChromatograms().size(); ++i)
      {
        for (Size j = 0; j < tmp_exp.getChromatograms()[i].size(); j++)
        {
          old_chromatograms[i].push_back(tmp_exp.getChromatograms()[i][j]);
        }
      }
      exp.setChromatograms(old_chromatograms);
    }
    else if (process_lowmemory)
    {
      // Special switch for the low memory options:
      // We can transform the complete experiment directly without first
      // loading the complete data into memory. PlainMSDataWritingConsumer will
      // write out mzML to disk as they are read from the input.

      if (change_im_format != IMFormat::NONE)
      {
        std::cout << "Converting IM formats is currently not implemented for low-memory processing" << std::endl;
        throw Exception::NotImplemented(__FILE__, __LINE__, OPENMS_PRETTY_FUNCTION);
      }

      if ((in_type == FileTypes::MZXML || in_type == FileTypes::MZML) && out_type == FileTypes::MZML)
      {
        // Prepare the consumer
        PlainMSDataWritingConsumer consumer(out);
        consumer.getOptions().setWriteIndex(write_scan_index);
        bool skip_full_count = false;
        // numpress compression
        if (lossy_compression)
        {
          consumer.getOptions().setNumpressConfigurationMassTime(npconfig_mz);
          consumer.getOptions().setNumpressConfigurationIntensity(npconfig_int);
          consumer.getOptions().setNumpressConfigurationFloatDataArray(npconfig_fda);
          consumer.getOptions().setCompression(true);
        }
        consumer.addDataProcessing(getProcessingInfo_(DataProcessing::CONVERSION_MZML));

        // for different input file type
        if (in_type == FileTypes::MZML)
        {
          MzMLFile mzmlfile;
          mzmlfile.setLogType(log_type_);
          mzmlfile.transform(in, &consumer, skip_full_count);
          return EXECUTION_OK;
        }
        else if (in_type == FileTypes::MZXML)
        {
          MzXMLFile mzxmlfile;
          mzxmlfile.setLogType(log_type_);
          mzxmlfile.transform(in, &consumer, skip_full_count);
          return EXECUTION_OK;
        }
      }
      else if (in_type == FileTypes::MZML && out_type == FileTypes::CACHEDMZML)
      {
        // Determine output path for meta information (empty mzML)
        String out_meta = extractCachedMetaFilename(out);
        if (out_meta.empty())
        {
          return ILLEGAL_PARAMETERS;
        }
        Internal::CachedMzMLHandler cacher;
        cacher.setLogType(log_type_);
        PeakMap exp_meta;

        MSDataCachedConsumer consumer(out);
        MzMLFile().transform(in, &consumer, exp_meta);
        cacher.writeMetadata(exp_meta, out_meta);

        return EXECUTION_OK;
      }
      else
      {
        throw Exception::IllegalArgument(__FILE__, __LINE__, OPENMS_PRETTY_FUNCTION,
          "Process_lowmemory option can only be used with mzML / mzXML input and mzML output data types.");
      }
    }
    else
    {
      fh.loadExperiment(in, exp, {in_type}, log_type_, true, true);
    }

    //-------------------------------------------------------------
    // writing output
    //-------------------------------------------------------------

    writeDebug_(String("Writing output file"), 1);

    if (out_type == FileTypes::MZML)
    {
      //add data processing entry
      addDataProcessing_(exp, getProcessingInfo_(DataProcessing::
                                                 CONVERSION_MZML));
      FileHandler mzmlFile;
      mzmlFile.getOptions().setWriteIndex(write_scan_index);
      mzmlFile.getOptions().setForceTPPCompatability(force_TPP_compatibility);
      // numpress compression
      if (lossy_compression)
      {
        mzmlFile.getOptions().setNumpressConfigurationMassTime(npconfig_mz);
        mzmlFile.getOptions().setNumpressConfigurationIntensity(npconfig_int);
        mzmlFile.getOptions().setNumpressConfigurationFloatDataArray(npconfig_fda);
        mzmlFile.getOptions().setCompression(true);
      }

      if (convert_to_chromatograms)
      {
        for (auto & s : exp)
        {
          s.getInstrumentSettings().setScanMode(InstrumentSettings::SRM);
        }
      }

      if (change_im_format != IMFormat::NONE)
      {
        IMFormat itype = IMTypes::determineIMFormat(exp);

        if (itype == IMFormat::NONE)
        {
          throw Exception::IllegalArgument(__FILE__, __LINE__, OPENMS_PRETTY_FUNCTION,
            "Requested conversion to different ion mobility format, but no ion mobility data is present.");
        }
        else if (change_im_format == itype && itype == IMFormat::MULTIPLE_SPECTRA)
        {
          throw Exception::IllegalArgument(__FILE__, __LINE__, OPENMS_PRETTY_FUNCTION,
            "Requested conversion to 'multiple' ion mobility format, but data is already in this format.");
        }
        else if (change_im_format == itype && itype == IMFormat::CONCATENATED)
        {
          throw Exception::IllegalArgument(__FILE__, __LINE__, OPENMS_PRETTY_FUNCTION,
            "Requested conversion to 'single' ion mobility format, but data is already in this format.");
        }

        if (change_im_format == IMFormat::MULTIPLE_SPECTRA && itype == IMFormat::CONCATENATED)
        {
          exp = IMDataConverter::splitByIonMobility(std::move(exp));
        }
        else if (change_im_format == IMFormat::CONCATENATED && itype == IMFormat::MULTIPLE_SPECTRA)
        {
          exp = IMDataConverter::collapseFramesToSingle(exp);
        }
      }
      ChromatogramTools().convertSpectraToChromatograms(exp, true, convert_to_chromatograms);
      mzmlFile.storeExperiment(out, exp, {FileTypes::MZML});
    }
    else if (out_type == FileTypes::MZDATA)
    {
      //annotate output with data processing info
      addDataProcessing_(exp, getProcessingInfo_(DataProcessing::
                                                 CONVERSION_MZDATA));
      ChromatogramTools().convertChromatogramsToSpectra<MSExperiment>(exp);
      FileHandler().storeExperiment(out, exp, {FileTypes::MZDATA});
    }
    else if (out_type == FileTypes::MZXML)
    {
      //annotate output with data processing info
      addDataProcessing_(exp, getProcessingInfo_(DataProcessing::
                                                 CONVERSION_MZXML));
      FileHandler f;
      f.getOptions().setForceMQCompatability(force_MaxQuant_compatibility);
      f.getOptions().setWriteIndex(write_scan_index);
      f.storeExperiment(out, exp, {FileTypes::MZXML}, log_type_);
    }
    else if (out_type == FileTypes::DTA2D)
    {
      //add data processing entry
      addDataProcessing_(exp, getProcessingInfo_(DataProcessing::
                                                 FORMAT_CONVERSION));
      DTA2DFile f;
      f.setLogType(log_type_);
      ChromatogramTools().convertChromatogramsToSpectra<MSExperiment>(exp);
      if (TIC_DTA2D)
      {
        // store the total ion chromatogram (TIC)
        f.storeTIC(out, exp);
      }
      else
      {
        // store entire experiment
        f.store(out, exp);
      }


    }
    else if (out_type == FileTypes::MGF)
    {
      //add data processing entry
      addDataProcessing_(exp, getProcessingInfo_(DataProcessing::
                                                 FORMAT_CONVERSION));
      MascotGenericFile f;
      f.setLogType(log_type_);
      f.store(out, exp, getFlag_("MGF_compact"));
    }
    else if (out_type == FileTypes::FEATUREXML)
    {
      if ((in_type == FileTypes::FEATUREXML) || (in_type == FileTypes::TSV) ||
          (in_type == FileTypes::PEPLIST) || (in_type == FileTypes::KROENIK))
      {
        if (uid_postprocessing == "ensure")
        {
          fm.applyMemberFunction(&UniqueIdInterface::ensureUniqueId);
        }
        else if (uid_postprocessing == "reassign")
        {
          fm.applyMemberFunction(&UniqueIdInterface::setUniqueId);
        }
      }
      else if (in_type == FileTypes::CONSENSUSXML || in_type == FileTypes::EDTA)
      {
        MapConversion::convert(cm, true, fm);
      }
      else if (in_type == FileTypes::OMS)
      {
        FileHandler().loadFeatures(in, fm, {FileTypes::OMS});
        IdentificationDataConverter::exportFeatureIDs(fm);
      }
      else // not loaded as feature map or consensus map
      {
        // The feature specific information is only defaulted. Enough reasons to issue a warning!
        writeLogWarn_("Warning: Converting peaks to features will lead to incomplete features!");
        fm.clear();
        fm.reserve(exp.getSize());
        Feature feature;
        feature.setQuality(0, 1); // override default
        feature.setQuality(1, 1); // override default
        feature.setOverallQuality(1); // override default
        for (const MSSpectrum& spec : exp)
        {
          feature.setRT(spec.getRT());
          for (const Peak1D& peak : spec)
          {
            feature.setMZ(peak.getMZ());
            feature.setIntensity(peak.getIntensity());
            feature.setUniqueId();
            fm.push_back(feature);
          }
        }
        fm.updateRanges();
      }

      addDataProcessing_(fm, getProcessingInfo_(DataProcessing::
                                                FORMAT_CONVERSION));
      FileHandler().storeFeatures(out, fm, {FileTypes::FEATUREXML});
    }
    else if (out_type == FileTypes::CONSENSUSXML)
    {
      if ((in_type == FileTypes::FEATUREXML) || (in_type == FileTypes::TSV) ||
          (in_type == FileTypes::PEPLIST) || (in_type == FileTypes::KROENIK))
      {
        if (uid_postprocessing == "ensure")
        {
          fm.applyMemberFunction(&UniqueIdInterface::ensureUniqueId);
        }
        else if (uid_postprocessing == "reassign")
        {
          fm.applyMemberFunction(&UniqueIdInterface::setUniqueId);
        }
        MapConversion::convert(0, fm, cm);
      }
      // nothing to do for consensus input
      else if (in_type == FileTypes::CONSENSUSXML || in_type == FileTypes::EDTA)
      {
      }
      else // experimental data
      {
        MapConversion::convert(0, exp, cm, exp.size());
      }
      for (auto& pepID : cm.getUnassignedPeptideIdentifications())
      {
        pepID.setMetaValue("map_index", 0);
      }

      addDataProcessing_(cm, getProcessingInfo_(DataProcessing::
                                                FORMAT_CONVERSION));
      FileHandler().storeConsensusFeatures(out, cm, {FileTypes::CONSENSUSXML});
    }
    else if (out_type == FileTypes::EDTA)
    {
      if (!fm.empty() && !cm.empty())
      {
        OPENMS_LOG_ERROR << "Internal error: cannot decide on container (Consensus or Feature)! This is a bug. Please report it!";
        return INTERNAL_ERROR;
      }
      if (!fm.empty())
      {
        FileHandler().storeFeatures(out, fm, {FileTypes::EDTA});
      }
      else if (!cm.empty())
      {
        FileHandler().storeConsensusFeatures(out, cm, {FileTypes::EDTA});
      }
    }
    else if (out_type == FileTypes::CACHEDMZML)
    {
      // Determine output path for meta information (empty mzML)
      String out_meta = extractCachedMetaFilename(out);
      if (out_meta.empty())
      {
        return ILLEGAL_PARAMETERS;
      }
      Internal::CachedMzMLHandler().writeMetadata(exp, out_meta);
      Internal::CachedMzMLHandler().writeMemdump(exp, out);
    }
    else if (out_type == FileTypes::CSV)
    {
      // as ibspectra is currently the only csv/text based format we assume
      // that out_type == FileTypes::CSV means ibspectra, if more formats
      // are added we need a more intelligent strategy to decide which
      // conversion is requested

      // IBSpectra selected as output type
      if (in_type != FileTypes::CONSENSUSXML)
      {
        OPENMS_LOG_ERROR << "Incompatible input data: FileConverter can only convert consensusXML files to ibspectra format.";
        return INCOMPATIBLE_INPUT_DATA;
      }

      IBSpectraFile ibfile;
      ibfile.store(out, cm);
    }
    else if (out_type == FileTypes::SQMASS)
    {
      FileHandler().storeExperiment(out, exp, {FileTypes::SQMASS});
    }
    else if (out_type == FileTypes::OMS)
    {
      if (in_type == FileTypes::FEATUREXML)
      {
        IdentificationDataConverter::importFeatureIDs(fm);
        OMSFile().store(out, fm);
      }
<<<<<<< HEAD
      else if (in_type == FileTypes::CONSENSUSXML)
      {
        IdentificationDataConverter::importConsensusIDs(cm);
        OMSFile().store(out, cm);        
      }
      else
      {        
        OPENMS_LOG_ERROR << "Incompatible input data: FileConverter can only convert featureXML and consensusXML files to oms format.";
        return INCOMPATIBLE_INPUT_DATA;
      }      
=======
      IdentificationDataConverter::importFeatureIDs(fm);
      FileHandler().storeFeatures(out, fm, {FileTypes::OMS});
>>>>>>> 993455f1
    }
    else
    {
      writeLogError_("Error: Unknown output file type given. Aborting!");
      printUsage_();
      return ILLEGAL_PARAMETERS;
    }

    return EXECUTION_OK;
  }

};

int main(int argc, const char** argv)
{
  TOPPFileConverter tool;
  return tool.main(argc, argv);
}

/// @endcond<|MERGE_RESOLUTION|>--- conflicted
+++ resolved
@@ -725,23 +725,18 @@
       if (in_type == FileTypes::FEATUREXML)
       {
         IdentificationDataConverter::importFeatureIDs(fm);
-        OMSFile().store(out, fm);
-      }
-<<<<<<< HEAD
+        FileHandler().storeFeatures(out, fm, {FileTypes::OMS});
+      }
       else if (in_type == FileTypes::CONSENSUSXML)
       {
         IdentificationDataConverter::importConsensusIDs(cm);
-        OMSFile().store(out, cm);        
+        FileHandler().storeConsensusFeatures(out, cm, {FileTypes::OMS});
       }
       else
-      {        
+      {
         OPENMS_LOG_ERROR << "Incompatible input data: FileConverter can only convert featureXML and consensusXML files to oms format.";
         return INCOMPATIBLE_INPUT_DATA;
-      }      
-=======
-      IdentificationDataConverter::importFeatureIDs(fm);
-      FileHandler().storeFeatures(out, fm, {FileTypes::OMS});
->>>>>>> 993455f1
+      }
     }
     else
     {
