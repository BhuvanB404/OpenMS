// --------------------------------------------------------------------------
//                   OpenMS -- Open-Source Mass Spectrometry
// --------------------------------------------------------------------------
// Copyright The OpenMS Team -- Eberhard Karls University Tuebingen,
// ETH Zurich, and Freie Universitaet Berlin 2002-2017.
//
// This software is released under a three-clause BSD license:
//  * Redistributions of source code must retain the above copyright
//    notice, this list of conditions and the following disclaimer.
//  * Redistributions in binary form must reproduce the above copyright
//    notice, this list of conditions and the following disclaimer in the
//    documentation and/or other materials provided with the distribution.
//  * Neither the name of any author or any participating institution
//    may be used to endorse or promote products derived from this software
//    without specific prior written permission.
// For a full list of authors, refer to the file AUTHORS.
// --------------------------------------------------------------------------
// THIS SOFTWARE IS PROVIDED BY THE COPYRIGHT HOLDERS AND CONTRIBUTORS "AS IS"
// AND ANY EXPRESS OR IMPLIED WARRANTIES, INCLUDING, BUT NOT LIMITED TO, THE
// IMPLIED WARRANTIES OF MERCHANTABILITY AND FITNESS FOR A PARTICULAR PURPOSE
// ARE DISCLAIMED. IN NO EVENT SHALL ANY OF THE AUTHORS OR THE CONTRIBUTING
// INSTITUTIONS BE LIABLE FOR ANY DIRECT, INDIRECT, INCIDENTAL, SPECIAL,
// EXEMPLARY, OR CONSEQUENTIAL DAMAGES (INCLUDING, BUT NOT LIMITED TO,
// PROCUREMENT OF SUBSTITUTE GOODS OR SERVICES; LOSS OF USE, DATA, OR PROFITS;
// OR BUSINESS INTERRUPTION) HOWEVER CAUSED AND ON ANY THEORY OF LIABILITY,
// WHETHER IN CONTRACT, STRICT LIABILITY, OR TORT (INCLUDING NEGLIGENCE OR
// OTHERWISE) ARISING IN ANY WAY OUT OF THE USE OF THIS SOFTWARE, EVEN IF
// ADVISED OF THE POSSIBILITY OF SUCH DAMAGE.
//
// --------------------------------------------------------------------------
// $Maintainer: Chris Bielow $
// $Authors: Marc Sturm, Lars Nilse, Chris Bielow, Hendrik Brauer $
// --------------------------------------------------------------------------

#include <OpenMS/KERNEL/ConsensusMap.h>
#include <OpenMS/KERNEL/ChromatogramTools.h>
#include <OpenMS/KERNEL/RangeUtils.h>
#include <OpenMS/DATASTRUCTURES/String.h>
#include <OpenMS/DATASTRUCTURES/StringListUtils.h>
#include <OpenMS/FORMAT/IdXMLFile.h>
#include <OpenMS/FORMAT/FileHandler.h>
#include <OpenMS/FORMAT/FileTypes.h>
#include <OpenMS/FORMAT/MzMLFile.h>
#include <OpenMS/FORMAT/FeatureXMLFile.h>
#include <OpenMS/FORMAT/ConsensusXMLFile.h>
#include <OpenMS/FILTERING/NOISEESTIMATION/SignalToNoiseEstimatorMedian.h>


#include <OpenMS/APPLICATIONS/TOPPBase.h>

using namespace OpenMS;
using namespace std;

//-------------------------------------------------------------
//Doxygen docu
//-------------------------------------------------------------

/**
    @page TOPP_FileFilter FileFilter

    @brief Extracts portions of the data from an mzML, featureXML or consensusXML file.
<center>
    <table>
        <tr>
            <td ALIGN = "center" BGCOLOR="#EBEBEB"> pot. predecessor tools </td>
            <td VALIGN="middle" ROWSPAN=2> \f$ \longrightarrow \f$ FileFilter \f$ \longrightarrow \f$</td>
            <td ALIGN = "center" BGCOLOR="#EBEBEB"> pot. successor tools </td>
        </tr>
        <tr>
            <td VALIGN="middle" ALIGN = "center" ROWSPAN=1> any tool yielding output @n in mzML, featureXML @n or consensusXML format</td>
            <td VALIGN="middle" ALIGN = "center" ROWSPAN=1> any tool that profits on reduced input </td>
        </tr>

    </table>
</center>
    With this tool it is possible to extract m/z, retention time and intensity ranges from an input file
    and to write all data that lies within the given ranges to an output file.

    Depending on the input file type, additional specific operations are possible:
    - mzML
        - extract spectra of a certain MS level
        - filter by signal-to-noise estimation
        - filter by scan mode of the spectra
        - filter by scan polarity of the spectra
    - remove MS2 scans whose precursor matches identifications (from an idXML file in 'id:blacklist')
    - featureXML
        - filter by feature charge
        - filter by feature size (number of subordinate features)
        - filter by overall feature quality
    - consensusXML
        - filter by size (number of elements in consensus features)
        - filter by consensus feature charge
        - filter by map (extracts specified maps and re-evaluates consensus centroid)@n e.g. FileFilter -map 2 3 5 -in file1.consensusXML -out file2.consensusXML@n If a single map is specified, the feature itself can be extracted.@n e.g. FileFilter -map 5 -in file1.consensusXML -out file2.featureXML
    - featureXML / consensusXML:
    - remove items with a certain meta value annotation. Allowing for >, < and = comparisons. List types are compared by length, not content. Integer, Double and String are compared using their build-in operators.
        - filter sequences, e.g. "LYSNLVER" or the modification "(Phospho)"@n e.g. FileFilter -id:sequences_whitelist Phospho -in file1.consensusXML -out file2.consensusXML
        - filter accessions, e.g. "sp|P02662|CASA1_BOVIN"
        - remove features with annotations
        - remove features without annotations
        - remove unassigned peptide identifications
        - filter id with best score of features with multiple peptide identifications@n e.g. FileFilter -id:remove_unannotated_features -id:remove_unassigned_ids -id:keep_best_score_id -in file1.featureXML -out file2.featureXML
        - remove features with id clashes (different sequences mapped to one feature)

    The priority of the id-flags is (decreasing order): remove_annotated_features / remove_unannotated_features -> remove_clashes -> keep_best_score_id -> sequences_whitelist / accessions_whitelist

    MS2 and higher spectra can be filtered according to precursor m/z (see 'peak_options:pc_mz_range'). This flag can be combined with 'rt' range to filter precursors by RT and m/z.
    If you want to extract an MS1 region with untouched MS2 spectra included, you will need to split the dataset by MS level, then use the 'mz' option for MS1 data and 'peak_options:pc_mz_range' for MS2 data. Afterwards merge the two files again. RT can be filtered at any step.

    @note For filtering peptide/protein identification data, see the @ref TOPP_IDFilter tool.

    @note Currently mzIdentML (mzid) is not directly supported as an input/output format of this tool. Convert mzid files to/from idXML using @ref TOPP_IDFileConverter if necessary.

    <B>The command line parameters of this tool are:</B>
    @verbinclude TOPP_FileFilter.cli
    <B>INI file documentation of this tool:</B>
    @htmlinclude TOPP_FileFilter.html

    For the parameters of the S/N algorithm section see the class documentation there: @n
        @ref OpenMS::SignalToNoiseEstimatorMedian "peak_options:sn"@n

    @todo add tests for selecting modes (port remove modes) (Andreas)
*/

// We do not want this class to show up in the docu:
/// @cond TOPPCLASSES

class TOPPFileFilter :
  public TOPPBase
{
public:

  TOPPFileFilter() :
    TOPPBase("FileFilter", "Extracts or manipulates portions of data from peak, feature or consensus-feature files.")
  {
  }

private:
<<<<<<< HEAD
  static bool sequenceIsWhiteListed_(const AASequence& peptide_hit_sequence, const StringList& whitelist, const String& sequence_comparison_method) {
    //loop over all sequence entries of the StringList
    for (StringList::const_iterator seq_it = whitelist.begin(); seq_it != whitelist.end(); ++seq_it)
    {
      if (sequence_comparison_method == "substring") {
        if (peptide_hit_sequence.toString().hasSubstring(*seq_it)
          || peptide_hit_sequence.toUnmodifiedString().hasSubstring(*seq_it))
        {
              return true;
        }
       } else {
            if (peptide_hit_sequence.toString() == *seq_it 
            || peptide_hit_sequence.toUnmodifiedString() == *seq_it) {
                return true;
            }
        }
      }
      return false;
  }

  static bool checkPeptideIdentification_(BaseFeature& feature, const bool remove_annotated_features, const bool remove_unannotated_features, const StringList& sequences, const String& sequence_comparison_method, const StringList& accessions, const bool keep_best_score_id, const bool remove_clashes)
=======

  static bool checkPeptideIdentification_(BaseFeature& feature,
                                          const bool remove_annotated_features,
                                          const bool remove_unannotated_features,
                                          const StringList& sequences,
                                          const bool whitelist_enforce_exact_matches,
                                          const StringList& accessions,
                                          const bool keep_best_score_id,
                                          const bool remove_clashes)
>>>>>>> 7b7f06d2
  {
    //flag: remove_annotated_features and non-empty peptideIdentifications
    if (remove_annotated_features && !feature.getPeptideIdentifications().empty())
    {
      return false;
    }
    //flag: remove_unannotated_features and no peptideIdentifications
    if (remove_unannotated_features && feature.getPeptideIdentifications().empty())
    {
      return false;
    }
    //flag: remove_clashes
    if (remove_clashes && !feature.getPeptideIdentifications().empty())
    {
      String temp = feature.getPeptideIdentifications().begin()->getHits().begin()->getSequence().toString();
      //loop over all peptideIdentifications
      for (vector<PeptideIdentification>::const_iterator pep_id_it = feature.getPeptideIdentifications().begin(); pep_id_it != feature.getPeptideIdentifications().end(); ++pep_id_it)
      {
        //loop over all peptideHits
        for (vector<PeptideHit>::const_iterator pep_hit_it = pep_id_it->getHits().begin(); pep_hit_it != pep_id_it->getHits().end(); ++pep_hit_it)
        {
          if (pep_hit_it->getSequence().toString() != temp)
          {
            return false;
          }
        }
      }
    }
    //flag: keep_best_score_id
    if (keep_best_score_id && !feature.getPeptideIdentifications().empty())
    {
      PeptideIdentification temp = feature.getPeptideIdentifications().front();
      //loop over all peptideIdentifications
      for (vector<PeptideIdentification>::const_iterator pep_id_it = feature.getPeptideIdentifications().begin(); pep_id_it != feature.getPeptideIdentifications().end(); ++pep_id_it)
      {
        //loop over all peptideHits
        for (vector<PeptideHit>::const_iterator pep_hit_it = pep_id_it->getHits().begin(); pep_hit_it != pep_id_it->getHits().end(); ++pep_hit_it)
        {
          if ((pep_id_it->isHigherScoreBetter() && pep_hit_it->getScore() > temp.getHits().front().getScore()) ||
              (!pep_id_it->isHigherScoreBetter() && pep_hit_it->getScore() < temp.getHits().front().getScore()))
          {
            temp = *pep_id_it;
          }
        }
      }
      feature.setPeptideIdentifications(vector<PeptideIdentification>(1, temp));
      // not filtering sequences or accessions
      if (sequences.empty() && accessions.empty())
      {
        return true;
      }
    }
    //flag: sequences or accessions
    if (sequences.size() > 0 || accessions.size() > 0)
    {
      bool sequen = false;
      bool access = false;
      //loop over all peptideIdentifications
      for (vector<PeptideIdentification>::const_iterator pep_id_it = feature.getPeptideIdentifications().begin(); pep_id_it != feature.getPeptideIdentifications().end(); ++pep_id_it)
      {
        //loop over all peptideHits
        for (vector<PeptideHit>::const_iterator pep_hit_it = pep_id_it->getHits().begin(); pep_hit_it != pep_id_it->getHits().end(); ++pep_hit_it)
        {
<<<<<<< HEAD
          if (sequenceIsWhiteListed_(pep_hit_it->getSequence(), sequences, sequence_comparison_method)) {
              sequen = true;
=======
          //loop over all sequence entries of the StringList
          for (StringList::const_iterator seq_it = sequences.begin(); seq_it != sequences.end(); ++seq_it)
          {
            if (whitelist_enforce_exact_matches)
            {
              if (pep_hit_it->getSequence().toString() == *seq_it 
                || pep_hit_it->getSequence().toUnmodifiedString() == *seq_it)
              {
                sequen = true;
              }
            }
            else
            {
              if (pep_hit_it->getSequence().toString().hasSubstring(*seq_it)
                   || pep_hit_it->getSequence().toUnmodifiedString().hasSubstring(*seq_it))
              {
                sequen = true;
              }
            }
>>>>>>> 7b7f06d2
          }

          //loop over all accessions of the peptideHits
          set<String> protein_accessions = pep_hit_it->extractProteinAccessionsSet();
          for (set<String>::const_iterator p_acc_it = protein_accessions.begin(); p_acc_it != protein_accessions.end(); ++p_acc_it)
          {
            //loop over all accessions entries of the StringList
            for (StringList::const_iterator acc_it = accessions.begin(); acc_it != accessions.end(); ++acc_it)
            {
              if (p_acc_it->hasSubstring(*acc_it))
              {
                access = true;
              }
            }
          }
        }
      }
      if (sequences.size() > 0 && accessions.size() > 0)
      {
        return sequen && access;
      }
      if (sequences.size() > 0)
      {
        return sequen;
      }
      else
      {
        return access;
      }
    }
    return true;
  }

protected:

  typedef PeakMap MapType;

  void registerOptionsAndFlags_() override
  {
    std::vector<String> formats = ListUtils::create<String>("mzML,featureXML,consensusXML");

    registerInputFile_("in", "<file>", "", "Input file");
    setValidFormats_("in", formats);

    registerStringOption_("in_type", "<type>", "", "Input file type -- default: determined from file extension or content", false);
    setValidStrings_("in_type", formats);

    registerOutputFile_("out", "<file>", "", "Output file");
    setValidFormats_("out", formats);

    registerStringOption_("out_type", "<type>", "", "Output file type -- default: determined from file extension or content", false);
    setValidStrings_("out_type", formats);

    registerStringOption_("rt", "[min]:[max]", ":", "Retention time range to extract", false);
    registerStringOption_("mz", "[min]:[max]", ":", "m/z range to extract (applies to ALL ms levels!)", false);
    registerStringOption_("int", "[min]:[max]", ":", "Intensity range to extract", false);

    registerFlag_("sort", "Sorts the output according to RT and m/z.");

    registerTOPPSubsection_("peak_options", "Peak data options");
    registerDoubleOption_("peak_options:sn", "<s/n ratio>", 0, "Write peaks with S/N > 'sn' values only", false);
    registerIntList_("peak_options:rm_pc_charge", "i j ...", IntList(), "Remove MS(2) spectra with these precursor charges. All spectra without precursor are kept!", false);
    registerStringOption_("peak_options:pc_mz_range", "[min]:[max]", ":", "MSn (n>=2) precursor filtering according to their m/z value. Do not use this flag in conjunction with 'mz', unless you want to actually remove peaks in spectra (see 'mz'). RT filtering is covered by 'rt' and compatible with this flag.", false);
    registerDoubleList_("peak_options:pc_mz_list", "mz_1 mz_2 ...", DoubleList(), "List of m/z values. If a precursor window covers ANY of these values, the corresponding MS/MS spectrum will be kept.", false);
    registerIntList_("peak_options:level", "i j ...", ListUtils::create<Int>("1,2,3"), "MS levels to extract", false);
    registerFlag_("peak_options:sort_peaks", "Sorts the peaks according to m/z");
    registerFlag_("peak_options:no_chromatograms", "No conversion to space-saving real chromatograms, e.g. from SRM scans");
    registerFlag_("peak_options:remove_chromatograms", "Removes chromatograms stored in a file");
    registerStringOption_("peak_options:mz_precision", "32 or 64", 64, "Store base64 encoded m/z data using 32 or 64 bit precision", false);
    setValidStrings_("peak_options:mz_precision", ListUtils::create<String>("32,64"));
    registerStringOption_("peak_options:int_precision", "32 or 64", 32, "Store base64 encoded intensity data using 32 or 64 bit precision", false);
    setValidStrings_("peak_options:int_precision", ListUtils::create<String>("32,64"));
    registerStringOption_("peak_options:indexed_file", "true or false", "false", "Whether to add an index to the file when writing", false);
    setValidStrings_("peak_options:indexed_file", ListUtils::create<String>("true,false"));

    registerStringOption_("peak_options:zlib_compression", "true or false", "false", "Whether to store data with zlib compression (lossless compression)", false);
    setValidStrings_("peak_options:zlib_compression", ListUtils::create<String>("true,false"));

    registerTOPPSubsection_("peak_options:numpress", "Numpress compression for peak data");
    registerStringOption_("peak_options:numpress:masstime", "<compression_scheme>", "none", "Apply MS Numpress compression algorithms in m/z or rt dimension (recommended: linear)", false);
    setValidStrings_("peak_options:numpress:masstime", MSNumpressCoder::NamesOfNumpressCompression, (int)MSNumpressCoder::SIZE_OF_NUMPRESSCOMPRESSION);
    registerDoubleOption_("peak_options:numpress:masstime_error", "<error>", 0.0001, "Maximal allowable error in m/z or rt dimension (default 10 ppm at 100 m/z; set to 0.5 for pic or negative to disable check and speed up conversion)", false);
    registerStringOption_("peak_options:numpress:intensity", "<compression_scheme>", "none", "Apply MS Numpress compression algorithms in intensity dimension (recommended: slof or pic)", false);
    setValidStrings_("peak_options:numpress:intensity", MSNumpressCoder::NamesOfNumpressCompression, (int)MSNumpressCoder::SIZE_OF_NUMPRESSCOMPRESSION);
    registerDoubleOption_("peak_options:numpress:intensity_error", "<error>", 0.0001, "Maximal allowable error in intensity dimension (set to 0.5 for pic or negative to disable check and speed up conversion)", false);

    registerTOPPSubsection_("spectra", "Remove spectra or select spectra (removing all others) with certain properties");
    registerFlag_("spectra:remove_zoom", "Remove zoom (enhanced resolution) scans");

    registerStringOption_("spectra:remove_mode", "<mode>", "", "Remove scans by scan mode", false);
    setValidStrings_("spectra:remove_mode", InstrumentSettings::NamesOfScanMode, (int)InstrumentSettings::SIZE_OF_SCANMODE);

    addEmptyLine_();
    registerStringOption_("spectra:remove_activation", "<activation>", "", "Remove MSn scans where any of its precursors features a certain activation method", false);
    setValidStrings_("spectra:remove_activation", Precursor::NamesOfActivationMethod, (int)Precursor::SIZE_OF_ACTIVATIONMETHOD);

    registerStringOption_("spectra:remove_collision_energy", "[min]:[max]", ":", "Remove MSn scans with a collision energy in the given interval", false);
    registerStringOption_("spectra:remove_isolation_window_width", "[min]:[max]", ":", "Remove MSn scans whose isolation window width is in the given interval", false);

    addEmptyLine_();
    registerFlag_("spectra:select_zoom", "Select zoom (enhanced resolution) scans");
    registerStringOption_("spectra:select_mode", "<mode>", "", "Selects scans by scan mode\n", false);
    setValidStrings_("spectra:select_mode", InstrumentSettings::NamesOfScanMode, (int)InstrumentSettings::SIZE_OF_SCANMODE);
    registerStringOption_("spectra:select_activation", "<activation>", "", "Retain MSn scans where any of its precursors features a certain activation method", false);
    setValidStrings_("spectra:select_activation", Precursor::NamesOfActivationMethod, (int)Precursor::SIZE_OF_ACTIVATIONMETHOD);
    registerStringOption_("spectra:select_collision_energy", "[min]:[max]", ":", "Select MSn scans with a collision energy in the given interval", false);
    registerStringOption_("spectra:select_isolation_window_width", "[min]:[max]", ":", "Select MSn scans whose isolation window width is in the given interval", false);

    addEmptyLine_();
    registerStringOption_("spectra:select_polarity", "<polarity>", "", "Retain MSn scans with a certain scan polarity", false);
    setValidStrings_("spectra:select_polarity", IonSource::NamesOfPolarity, (int)IonSource::SIZE_OF_POLARITY);


    addEmptyLine_();
    registerTOPPSubsection_("feature", "Feature data options");
    registerStringOption_("feature:q", "[min]:[max]", ":", "Overall quality range to extract [0:1]", false);

    addEmptyLine_();
    registerTOPPSubsection_("consensus", "Consensus feature data options");
    registerIntList_("consensus:map", "i j ...", ListUtils::create<Int>(""), "Maps to be extracted from a consensus", false);
    registerFlag_("consensus:map_and", "Consensus features are kept only if they contain exactly one feature from each map (as given above in 'map')");

    // black and white listing
    registerTOPPSubsection_("consensus:blackorwhitelist", "Black or white listing of of MS2 spectra by consensus features");
    registerStringOption_("consensus:blackorwhitelist:blacklist", "", "true", "True: remove matched MS2. False: retain matched MS2 spectra. Other levels are kept", false, false);
    setValidStrings_("consensus:blackorwhitelist:blacklist", ListUtils::create<String>("false,true"));

    registerInputFile_("consensus:blackorwhitelist:file", "<file>", "", "Input file containing consensus features whose corresponding MS2 spectra should be removed from the mzML file!\n"
                                                                        "Matching tolerances are taken from 'consensus:blackorwhitelist:rt' and 'consensus:blackorwhitelist:mz' options.\n"
                                                                        "If consensus:blackorwhitelist:maps is specified, only these will be used.\n", false);
    setValidFormats_("consensus:blackorwhitelist:file", ListUtils::create<String>("consensusXML"));
    registerIntList_("consensus:blackorwhitelist:maps", "i j ...", ListUtils::create<Int>(""), "Maps used for black/white list filtering", false);

    registerDoubleOption_("consensus:blackorwhitelist:rt", "tolerance", 60.0, "Retention tolerance [s] for precursor to consensus feature position", false);
    registerDoubleOption_("consensus:blackorwhitelist:mz", "tolerance", 0.01, "m/z tolerance [Th] for precursor to consensus feature position", false);
    registerStringOption_("consensus:blackorwhitelist:use_ppm_tolerance", "", "false", "If ppm tolerance should be used. Otherwise Da are used.", false, false);

    setValidStrings_("consensus:blackorwhitelist:use_ppm_tolerance", ListUtils::create<String>("false,true"));

    setMinFloat_("consensus:blackorwhitelist:rt", 0);
    setMinFloat_("consensus:blackorwhitelist:mz", 0);

    addEmptyLine_();
    registerTOPPSubsection_("f_and_c", "Feature & Consensus data options");
    registerStringOption_("f_and_c:charge", "[min]:[max]", ":", "Charge range to extract", false);
    registerStringOption_("f_and_c:size", "[min]:[max]", ":", "Size range to extract", false);
    registerStringList_("f_and_c:remove_meta", "<name> 'lt|eq|gt' <value>", StringList(), "Expects a 3-tuple (=3 entries in the list), i.e. <name> 'lt|eq|gt' <value>; the first is the name of meta value, followed by the comparison operator (equal, less or greater) and the value to compare to. All comparisons are done after converting the given value to the corresponding data value type of the meta value (for lists, this simply compares length, not content!)!", false);

    addEmptyLine_();
    registerTOPPSubsection_("id", "ID options. The Priority of the id-flags is: remove_annotated_features / remove_unannotated_features -> remove_clashes -> keep_best_score_id -> sequences_whitelist  / accessions_whitelist");
    registerFlag_("id:remove_clashes", "Remove features with id clashes (different sequences mapped to one feature)", true);
    registerFlag_("id:keep_best_score_id", "in case of multiple peptide identifications, keep only the id with best score");
<<<<<<< HEAD
    registerStringList_("id:sequences_whitelist", "<sequence>", StringList(), "Keep only features with white listed sequences, e.g. LYSNLVER or the modification (Oxidation)", false);
    registerStringOption_("id:sequence_comparison_method", "substring|exact", "substring", "Comparison method used to determine if a feature is whitelisted.", false, true);
=======
    registerStringList_("id:sequences_whitelist", "<sequence>", StringList(), "Keep only features containing whitelisted substrings, e.g. features containing LYSNLVER or the modification (Oxidation). To keep only features matching whitelisted sequences *exactly*, set flag 'id:sequences_whitelist_enforce_exact_matches'.", false);
    registerFlag_("id:sequences_whitelist_enforce_exact_matches", "Require exact matches when using 'id:sequences_whitelist'.", true);
>>>>>>> 7b7f06d2
    registerStringList_("id:accessions_whitelist", "<accessions>", StringList(), "keep only features with white listed accessions, e.g. sp|P02662|CASA1_BOVIN", false);
    // XXX: Proper description of this parameter.
    setValidStrings_("id:sequence_comparison_method", ListUtils::create<String>("substring,exact"));
    registerFlag_("id:remove_annotated_features", "Remove features with annotations");
    registerFlag_("id:remove_unannotated_features", "Remove features without annotations");
    registerFlag_("id:remove_unassigned_ids", "Remove unassigned peptide identifications");
    registerInputFile_("id:blacklist", "<file>", "", "Input file containing MS2 identifications whose corresponding MS2 spectra should be removed from the mzML file!\n"
                                                     "Matching tolerances are taken from 'id:rt' and 'id:mz' options.\n"
                                                     "This tool will require all IDs to be matched to an MS2 spectrum, and quit with error otherwise. Use 'id:blacklist_imperfect' to allow for mismatches.", false);
    setValidFormats_("id:blacklist", ListUtils::create<String>("idXML"));
    registerDoubleOption_("id:rt", "tolerance", 0.1, "Retention tolerance [s] for precursor to id position", false);
    registerDoubleOption_("id:mz", "tolerance", 0.001, "m/z tolerance [Th] for precursor to id position", false);
    setMinFloat_("id:rt", 0);
    setMinFloat_("id:mz", 0);
    registerFlag_("id:blacklist_imperfect", "Allow for mismatching precursor positions (see 'id:blacklist')");


    addEmptyLine_();
    registerSubsection_("algorithm", "S/N algorithm section");

  }

  Param getSubsectionDefaults_(const String& /*section*/) const override
  {
    SignalToNoiseEstimatorMedian<MapType::SpectrumType> sn;
    Param tmp;
    tmp.insert("SignalToNoise:", sn.getParameters());
    return tmp;
  }

  bool checkMetaOk(const MetaInfoInterface& mi, const StringList& meta_info)
  {
    if (!mi.metaValueExists(meta_info[0])) return true; // not having the meta value means passing the test

    DataValue v_data = mi.getMetaValue(meta_info[0]);
    DataValue v_user;
    if (v_data.valueType() == DataValue::STRING_VALUE) v_user = String(meta_info[2]);
    else if (v_data.valueType() == DataValue::INT_VALUE) v_user = String(meta_info[2]).toInt();
    else if (v_data.valueType() == DataValue::DOUBLE_VALUE) v_user = String(meta_info[2]).toDouble();
    else if (v_data.valueType() == DataValue::STRING_LIST) v_user = (StringList)ListUtils::create<String>(meta_info[2]);
    else if (v_data.valueType() == DataValue::INT_LIST) v_user = ListUtils::create<Int>(meta_info[2]);
    else if (v_data.valueType() == DataValue::DOUBLE_LIST) v_user = ListUtils::create<double>(meta_info[2]);
    else if (v_data.valueType() == DataValue::EMPTY_VALUE) v_user = DataValue::EMPTY;
    if (meta_info[1] == "lt")
    {
      return !(v_data < v_user);
    }
    else if (meta_info[1] == "eq")
    {
      return !(v_data == v_user);
    }
    else if (meta_info[1] == "gt")
    {
      return !(v_data > v_user);
    }
    else
    {
      writeLog_("Internal Error. Meta value filtering got invalid comparison operator ('" + meta_info[1] + "'), which should have been caught before! Aborting!");
      throw Exception::IllegalArgument(__FILE__, __LINE__, OPENMS_PRETTY_FUNCTION, "Illegal meta value filtering operator!");
    }
  }

  ExitCodes main_(int, const char**) override
  {

    //-------------------------------------------------------------
    // parameter handling
    //-------------------------------------------------------------

    //input file name and type
    String in = getStringOption_("in");
    FileHandler fh;

    FileTypes::Type in_type = fh.getType(in);
    //only use flag in_type, if the in_type cannot be determined by file
    if (in_type == FileTypes::UNKNOWN)
    {
      in_type = FileTypes::nameToType(getStringOption_("in_type"));
      writeDebug_(String("Input file type: ") + FileTypes::typeToName(in_type), 2);
    }

    //output file name and type
    String out = getStringOption_("out");

    FileTypes::Type out_type = fh.getTypeByFileName(out);

    //only use flag out_type, if the out_type cannot be determined by file
    if (out_type == FileTypes::UNKNOWN)
    {
      out_type = FileTypes::nameToType(getStringOption_("out_type"));
      writeDebug_(String("Output file type: ") + FileTypes::typeToName(out_type), 2);
    }
    //use in_type as out_type, if out_type cannot be determined by file or out_type flag
    if (out_type == FileTypes::UNKNOWN)
    {
      out_type = in_type;
      writeDebug_(String("Output file type: ") + FileTypes::typeToName(out_type), 2);
    }

    bool no_chromatograms(getFlag_("peak_options:no_chromatograms"));

    //ranges
    double mz_l, mz_u, rt_l, rt_u, it_l, it_u, charge_l, charge_u, size_l, size_u, q_l, q_u, pc_left, pc_right, select_collision_l, remove_collision_l, select_collision_u, remove_collision_u, select_isolation_width_l, remove_isolation_width_l, select_isolation_width_u, remove_isolation_width_u;

    //initialize ranges
    mz_l = rt_l = it_l = charge_l = size_l = q_l = pc_left = select_collision_l = remove_collision_l = select_isolation_width_l = remove_isolation_width_l = -1 * numeric_limits<double>::max();
    mz_u = rt_u = it_u = charge_u = size_u = q_u = pc_right = select_collision_u = remove_collision_u = select_isolation_width_u = remove_isolation_width_u = numeric_limits<double>::max();

    String rt = getStringOption_("rt");
    String mz = getStringOption_("mz");
    String pc_mz_range = getStringOption_("peak_options:pc_mz_range");
    String it = getStringOption_("int");
    IntList levels = getIntList_("peak_options:level");
    IntList maps = getIntList_("consensus:map");
    double sn = getDoubleOption_("peak_options:sn");
    String charge = getStringOption_("f_and_c:charge");
    String size = getStringOption_("f_and_c:size");
    String q = getStringOption_("feature:q");
    String remove_collision_energy = getStringOption_("spectra:remove_collision_energy");
    String select_collision_energy = getStringOption_("spectra:select_collision_energy");
    String remove_isolation_width = getStringOption_("spectra:remove_isolation_window_width");
    String select_isolation_width = getStringOption_("spectra:select_isolation_window_width");

    int mz32 = getStringOption_("peak_options:mz_precision").toInt();
    int int32 = getStringOption_("peak_options:int_precision").toInt();
    bool indexed_file = getStringOption_("peak_options:indexed_file") == "true";
    bool zlib_compression = getStringOption_("peak_options:zlib_compression") == "true";


    MSNumpressCoder::NumpressConfig npconfig_mz;
    MSNumpressCoder::NumpressConfig npconfig_int;
    npconfig_mz.estimate_fixed_point = true; // critical
    npconfig_int.estimate_fixed_point = true; // critical
    npconfig_mz.numpressErrorTolerance = getDoubleOption_("peak_options:numpress:masstime_error");
    npconfig_int.numpressErrorTolerance = getDoubleOption_("peak_options:numpress:intensity_error");
    npconfig_mz.setCompression(getStringOption_("peak_options:numpress:masstime"));
    npconfig_int.setCompression(getStringOption_("peak_options:numpress:intensity"));
    if (getStringOption_("peak_options:numpress:masstime") == "linear")
    {
      npconfig_mz.linear_fp_mass_acc = getDoubleOption_("peak_options:numpress:masstime_error"); // set the desired mass accuracy
    }

    //id-filtering parameters
    bool remove_annotated_features = getFlag_("id:remove_annotated_features");
    bool remove_unannotated_features = getFlag_("id:remove_unannotated_features");
    bool remove_unassigned_ids = getFlag_("id:remove_unassigned_ids");
    StringList sequences = getStringList_("id:sequences_whitelist");
    String sequence_comparison_method = getStringOption_("id:sequence_comparison_method");
    StringList accessions = getStringList_("id:accessions_whitelist");
    bool keep_best_score_id = getFlag_("id:keep_best_score_id");
    bool remove_clashes = getFlag_("id:remove_clashes");

    //convert bounds to numbers
    try
    {
      //rt
      parseRange_(rt, rt_l, rt_u);
      //mz
      parseRange_(mz, mz_l, mz_u);
      //mz precursor
      parseRange_(pc_mz_range, pc_left, pc_right);
      //int
      parseRange_(it, it_l, it_u);
      //charge (features only)
      parseRange_(charge, charge_l, charge_u);
      //size (features and consensus features only)
      parseRange_(size, size_l, size_u);
      //overall quality (features only)
      parseRange_(q, q_l, q_u);
      //remove collision energy
      parseRange_(remove_collision_energy, remove_collision_l, remove_collision_u);
      //select collision energy
      parseRange_(select_collision_energy, select_collision_l, select_collision_u);
      //remove isolation window width
      parseRange_(remove_isolation_width, remove_isolation_width_l, remove_isolation_width_u);
      //select isolation window width
      parseRange_(select_isolation_width, select_isolation_width_l, select_isolation_width_u);
    }
    catch (Exception::ConversionError& ce)
    {
      writeLog_(String("Invalid boundary given: ") + ce.what() + ". Aborting!");
      printUsage_();
      return ILLEGAL_PARAMETERS;
    }

    // sort by RT and m/z
    bool sort = getFlag_("sort");
    writeDebug_("Sorting output data: " + String(sort), 3);

    // handle remove_meta
    StringList meta_info = getStringList_("f_and_c:remove_meta");
    bool remove_meta_enabled = (meta_info.size() > 0);
    if (remove_meta_enabled && meta_info.size() != 3)
    {
      writeLog_("Param 'f_and_c:remove_meta' has invalid number of arguments. Expected 3, got " + String(meta_info.size()) + ". Aborting!");
      printUsage_();
      return ILLEGAL_PARAMETERS;
    }
    if (remove_meta_enabled && !(meta_info[1] == "lt" || meta_info[1] == "eq" || meta_info[1] == "gt"))
    {
      writeLog_("Param 'f_and_c:remove_meta' has invalid second argument. Expected one of 'lt', 'eq' or 'gt'. Got '" + meta_info[1] + "'. Aborting!");
      printUsage_();
      return ILLEGAL_PARAMETERS;
    }

    if (in_type == FileTypes::MZML)
    {
      //-------------------------------------------------------------
      // loading input
      //-------------------------------------------------------------

      MzMLFile f;
      f.setLogType(log_type_);
      f.getOptions().setRTRange(DRange<1>(rt_l, rt_u));
      f.getOptions().setMZRange(DRange<1>(mz_l, mz_u));
      f.getOptions().setIntensityRange(DRange<1>(it_l, it_u));
      f.getOptions().setMSLevels(levels);

      // set precision options
      if (mz32 == 32) { f.getOptions().setMz32Bit(true); } else if (mz32 == 64) { f.getOptions().setMz32Bit(false); }
      if (int32 == 32) { f.getOptions().setIntensity32Bit(true); } else if (int32 == 64) { f.getOptions().setIntensity32Bit(false); }

      // set writing index (e.g. indexedmzML)
      f.getOptions().setWriteIndex(indexed_file);
      f.getOptions().setCompression(zlib_compression);
      // numpress compression
      f.getOptions().setNumpressConfigurationMassTime(npconfig_mz);
      f.getOptions().setNumpressConfigurationIntensity(npconfig_int);

      MapType exp;
      f.load(in, exp);

      // remove spectra with meta values:
      if (remove_meta_enabled)
      {
        MapType exp_tmp;
        for (MapType::ConstIterator it = exp.begin(); it != exp.end(); ++it)
        {
          if (checkMetaOk(*it, meta_info)) exp_tmp.addSpectrum(*it);
        }
        exp.clear(false);
        exp.getSpectra().insert(exp.begin(), exp_tmp.begin(), exp_tmp.end());
      }


      if (!no_chromatograms)
      {
        // convert the spectra chromatograms to real chromatograms
        ChromatogramTools chrom_tools;
        chrom_tools.convertSpectraToChromatograms(exp, true);
      }

      bool remove_chromatograms(getFlag_("peak_options:remove_chromatograms"));
      if (remove_chromatograms)
      {
        exp.setChromatograms(vector<MSChromatogram >());
      }

      //-------------------------------------------------------------
      // calculations
      //-------------------------------------------------------------

      // remove forbidden precursor charges
      IntList rm_pc_charge = getIntList_("peak_options:rm_pc_charge");
      if (rm_pc_charge.size() > 0) exp.getSpectra().erase(remove_if(exp.begin(), exp.end(), HasPrecursorCharge<MapType::SpectrumType>(rm_pc_charge, false)), exp.end());


      // remove precursors out of certain m/z range for all spectra with a precursor (MS2 and above)
      if (!pc_mz_range.empty())
      {
        exp.getSpectra().erase(remove_if(exp.begin(), exp.end(), InPrecursorMZRange<MapType::SpectrumType>(pc_left, pc_right, true)), exp.end());
      }

      // keep MS/MS spectra whose precursors cover at least of the given m/z values
      std::vector<double> vec_mz = getDoubleList_("peak_options:pc_mz_list");
      if (!vec_mz.empty())
      {
        exp.getSpectra().erase(remove_if(exp.begin(), exp.end(), IsInIsolationWindow<MapType::SpectrumType>(vec_mz, true)), exp.end());
      }
      

      // remove by scan mode (might be a lot of spectra)
      String remove_mode = getStringOption_("spectra:remove_mode");
      if (!remove_mode.empty())
      {
        writeDebug_("Removing mode: " + remove_mode, 3);
        for (Size i = 0; i < InstrumentSettings::SIZE_OF_SCANMODE; ++i)
        {
          if (InstrumentSettings::NamesOfScanMode[i] == remove_mode)
          {
            exp.getSpectra().erase(remove_if(exp.begin(), exp.end(), HasScanMode<MapType::SpectrumType>((InstrumentSettings::ScanMode)i)), exp.end());
          }
        }
      }

      //select by scan mode (might be a lot of spectra)
      String select_mode = getStringOption_("spectra:select_mode");
      if (!select_mode.empty())
      {
        writeDebug_("Selecting mode: " + select_mode, 3);
        for (Size i = 0; i < InstrumentSettings::SIZE_OF_SCANMODE; ++i)
        {
          if (InstrumentSettings::NamesOfScanMode[i] == select_mode)
          {
            exp.getSpectra().erase(remove_if(exp.begin(), exp.end(), HasScanMode<MapType::SpectrumType>((InstrumentSettings::ScanMode)i, true)), exp.end());
          }
        }
      }

      //remove by activation mode (might be a lot of spectra)
      String remove_activation = getStringOption_("spectra:remove_activation");
      if (!remove_activation.empty())
      {
        writeDebug_("Removing scans with activation mode: " + remove_activation, 3);
        for (Size i = 0; i < Precursor::SIZE_OF_ACTIVATIONMETHOD; ++i)
        {
          if (Precursor::NamesOfActivationMethod[i] == remove_activation)
          {
            exp.getSpectra().erase(remove_if(exp.begin(), exp.end(), HasActivationMethod<MapType::SpectrumType>(ListUtils::create<String>(remove_activation))), exp.end());
          }
        }
      }

      //select by activation mode
      String select_activation = getStringOption_("spectra:select_activation");
      if (!select_activation.empty())
      {
        writeDebug_("Selecting scans with activation mode: " + select_activation, 3);
        for (Size i = 0; i < Precursor::SIZE_OF_ACTIVATIONMETHOD; ++i)
        {
          if (Precursor::NamesOfActivationMethod[i] == select_activation)
          {
            exp.getSpectra().erase(remove_if(exp.begin(), exp.end(), HasActivationMethod<MapType::SpectrumType>(ListUtils::create<String>(select_activation), true)), exp.end());
          }
        }
      }

      //select by scan polarity
      String select_polarity = getStringOption_("spectra:select_polarity");
      if (!select_polarity.empty())
      {
        writeDebug_("Selecting polarity: " + select_polarity, 3);
        for (Size i = 0; i < IonSource::SIZE_OF_POLARITY; ++i)
        {
          if (IonSource::NamesOfPolarity[i] == select_polarity)
          {
            exp.getSpectra().erase(remove_if(exp.begin(), exp.end(), HasScanPolarity<MapType::SpectrumType>((IonSource::Polarity)i, true)), exp.end());
          }
        }
      }

      //remove zoom scans (might be a lot of spectra)
      if (getFlag_("spectra:remove_zoom"))
      {
        writeDebug_("Removing zoom scans", 3);
        exp.getSpectra().erase(remove_if(exp.begin(), exp.end(), IsZoomSpectrum<MapType::SpectrumType>()), exp.end());
      }

      if (getFlag_("spectra:select_zoom"))
      {
        writeDebug_("Selecting zoom scans", 3);
        exp.getSpectra().erase(remove_if(exp.begin(), exp.end(), IsZoomSpectrum<MapType::SpectrumType>(true)), exp.end());
      }

      //remove based on collision energy
      if (remove_collision_l != -1 * numeric_limits<double>::max() || remove_collision_u != numeric_limits<double>::max())
      {
        writeDebug_(String("Removing collision energy scans in the range: ") + remove_collision_l + ":" + remove_collision_u, 3);
        exp.getSpectra().erase(remove_if(exp.begin(), exp.end(), IsInCollisionEnergyRange<PeakMap::SpectrumType>(remove_collision_l, remove_collision_u)), exp.end());
      }
      if (select_collision_l != -1 * numeric_limits<double>::max() || select_collision_u != numeric_limits<double>::max())
      {
        writeDebug_(String("Selecting collision energy scans in the range: ") + select_collision_l + ":" + select_collision_u, 3);
        exp.getSpectra().erase(remove_if(exp.begin(), exp.end(), IsInCollisionEnergyRange<PeakMap::SpectrumType>(select_collision_l, select_collision_u, true)), exp.end());
      }

      //remove based on isolation window size
      if (remove_isolation_width_l != -1 * numeric_limits<double>::max() || remove_isolation_width_u != numeric_limits<double>::max())
      {
        writeDebug_(String("Removing isolation windows with width in the range: ") + remove_isolation_width_l + ":" + remove_isolation_width_u, 3);
        exp.getSpectra().erase(remove_if(exp.begin(), exp.end(), IsInIsolationWindowSizeRange<PeakMap::SpectrumType>(remove_isolation_width_l, remove_isolation_width_u)), exp.end());
      }
      if (select_isolation_width_l != -1 * numeric_limits<double>::max() || select_isolation_width_u != numeric_limits<double>::max())
      {
        writeDebug_(String("Selecting isolation windows with width in the range: ") + select_isolation_width_l + ":" + select_isolation_width_u, 3);
        exp.getSpectra().erase(remove_if(exp.begin(), exp.end(), IsInIsolationWindowSizeRange<PeakMap::SpectrumType>(select_isolation_width_l, select_isolation_width_u, true)), exp.end());
      }

      //remove empty scans
      exp.getSpectra().erase(remove_if(exp.begin(), exp.end(), IsEmptySpectrum<MapType::SpectrumType>()), exp.end());

      //sort
      if (sort)
      {
        exp.sortSpectra(true);
        if (getFlag_("peak_options:sort_peaks"))
        {
          LOG_INFO << "Info: Using 'peak_options:sort_peaks' in combination with 'sort' is redundant, since 'sort' implies 'peak_options:sort_peaks'." << std::endl;
        }
      }
      else if (getFlag_("peak_options:sort_peaks"))
      {
        for (Size i = 0; i < exp.size(); ++i)
        {
          exp[i].sortByPosition();
        }
      }

      // calculate S/N values and delete data points below S/N threshold
      if (sn > 0)
      {
        SignalToNoiseEstimatorMedian<MapType::SpectrumType> snm;
        Param const& dc_param = getParam_().copy("algorithm:SignalToNoise:", true);
        snm.setParameters(dc_param);
        for (MapType::Iterator it = exp.begin(); it != exp.end(); ++it)
        {
          snm.init(it->begin(), it->end());
          for (MapType::SpectrumType::Iterator spec = it->begin(); spec != it->end(); ++spec)
          {
            if (snm.getSignalToNoise(spec) < sn) spec->setIntensity(0);
          }
          it->erase(remove_if(it->begin(), it->end(), InIntensityRange<MapType::PeakType>(1, numeric_limits<MapType::PeakType::IntensityType>::max(), true)), it->end());
        }
      }

      //
      String id_blacklist = getStringOption_("id:blacklist");
      if (!id_blacklist.empty())
      {
        LOG_INFO << "Filtering out MS2 spectra from raw file using blacklist ..." << std::endl;
        bool blacklist_imperfect = getFlag_("id:blacklist_imperfect");

        int ret = filterByBlackList(exp, id_blacklist, blacklist_imperfect, getDoubleOption_("id:rt"), getDoubleOption_("id:mz"));
        if (ret != EXECUTION_OK) return (ExitCodes)ret;
      }

      // check if filtering by consensus feature is enabled
      String consensus_blackorwhitelist = getStringOption_("consensus:blackorwhitelist:file");

      if (!consensus_blackorwhitelist.empty())
      {
        LOG_INFO << "Filtering out MS2 spectra from raw file using consensus features ..." << std::endl;
        IntList il = getIntList_("consensus:blackorwhitelist:maps");
        set<UInt64> maps(il.begin(), il.end());
        double rt_tol = getDoubleOption_("consensus:blackorwhitelist:rt");
        double mz_tol = getDoubleOption_("consensus:blackorwhitelist:mz");
        bool is_ppm = getStringOption_("consensus:blackorwhitelist:use_ppm_tolerance") == "false" ? false : true;
        bool is_blacklist = getStringOption_("consensus:blackorwhitelist:blacklist") == "true" ? true : false;
        int ret = filterByBlackOrWhiteList(is_blacklist, exp, consensus_blackorwhitelist, rt_tol, mz_tol, is_ppm, maps);
        if (ret != EXECUTION_OK)
        {
          return (ExitCodes)ret;
        }
      }

      //-------------------------------------------------------------
      // writing output
      //-------------------------------------------------------------

      //annotate output with data processing info
      addDataProcessing_(exp, getProcessingInfo_(DataProcessing::FILTERING));
      f.store(out, exp);
    }
    else if (in_type == FileTypes::FEATUREXML || in_type == FileTypes::CONSENSUSXML)
    {
      bool meta_ok = true; // assume true by default (as meta might not be checked below)

      if (in_type == FileTypes::FEATUREXML)
      {
        //-------------------------------------------------------------
        // loading input
        //-------------------------------------------------------------

        FeatureMap feature_map;
        FeatureXMLFile f;
        //f.setLogType(log_type_);
        // this does not work yet implicitly - not supported by FeatureXMLFile
        f.getOptions().setRTRange(DRange<1>(rt_l, rt_u));
        f.getOptions().setMZRange(DRange<1>(mz_l, mz_u));
        f.getOptions().setIntensityRange(DRange<1>(it_l, it_u));
        f.load(in, feature_map);


        //-------------------------------------------------------------
        // calculations
        //-------------------------------------------------------------

        //copy all properties
        FeatureMap map_sm = feature_map;
        //.. but delete feature information
        map_sm.clear(false);

        // only keep charge ch_l:ch_u   (WARNING: feature files without charge information have charge=0, see Ctor of KERNEL/Feature.h)
        for (FeatureMap::Iterator fm_it = feature_map.begin(); fm_it != feature_map.end(); ++fm_it)
        {
          bool const rt_ok = f.getOptions().getRTRange().encloses(DPosition<1>(fm_it->getRT()));
          bool const mz_ok = f.getOptions().getMZRange().encloses(DPosition<1>(fm_it->getMZ()));
          bool const int_ok = f.getOptions().getIntensityRange().encloses(DPosition<1>(fm_it->getIntensity()));
          bool const charge_ok = ((charge_l <= fm_it->getCharge()) && (fm_it->getCharge() <= charge_u));
          bool const size_ok = ((size_l <= fm_it->getSubordinates().size()) && (fm_it->getSubordinates().size() <= size_u));
          bool const q_ok = ((q_l <= fm_it->getOverallQuality()) && (fm_it->getOverallQuality() <= q_u));


          if (rt_ok && mz_ok && int_ok && charge_ok && size_ok && q_ok)
          {
            if (remove_meta_enabled)
            {
              meta_ok = checkMetaOk(*fm_it, meta_info);
            }
            bool const annotation_ok = checkPeptideIdentification_(*fm_it, remove_annotated_features, remove_unannotated_features, sequences, sequence_comparison_method, accessions, keep_best_score_id, remove_clashes);
            if (annotation_ok && meta_ok) map_sm.push_back(*fm_it);
          }
        }
        //delete unassignedPeptideIdentifications
        if (remove_unassigned_ids)
        {
          map_sm.getUnassignedPeptideIdentifications().clear();
        }
        //update minimum and maximum position/intensity
        map_sm.updateRanges();

        // sort if desired
        if (sort)
        {
          map_sm.sortByPosition();
        }

        //-------------------------------------------------------------
        // writing output
        //-------------------------------------------------------------

        //annotate output with data processing info
        addDataProcessing_(map_sm, getProcessingInfo_(DataProcessing::FILTERING));

        f.store(out, map_sm);
      }
      else if (in_type == FileTypes::CONSENSUSXML)
      {
        //-------------------------------------------------------------
        // loading input
        //-------------------------------------------------------------

        ConsensusMap consensus_map;
        ConsensusXMLFile f;
        //f.setLogType(log_type_);
        f.getOptions().setRTRange(DRange<1>(rt_l, rt_u));
        f.getOptions().setMZRange(DRange<1>(mz_l, mz_u));
        f.getOptions().setIntensityRange(DRange<1>(it_l, it_u));
        f.load(in, consensus_map);

        //-------------------------------------------------------------
        // calculations
        //-------------------------------------------------------------

        // copy all properties
        ConsensusMap consensus_map_filtered = consensus_map;
        //.. but delete feature information
        consensus_map_filtered.resize(0);

        for (ConsensusMap::Iterator cm_it = consensus_map.begin(); cm_it != consensus_map.end(); ++cm_it)
        {
          const bool charge_ok = ((charge_l <= cm_it->getCharge()) && (cm_it->getCharge() <= charge_u));
          const bool size_ok = ((cm_it->size() >= size_l) && (cm_it->size() <= size_u));

          if (charge_ok && size_ok)
          {
            // this is expensive, so evaluate after everything else passes the test
            if (remove_meta_enabled)
            {
              meta_ok = checkMetaOk(*cm_it, meta_info);
            }
            const bool annotation_ok = checkPeptideIdentification_(*cm_it, remove_annotated_features, remove_unannotated_features, sequences, sequence_comparison_method, accessions, keep_best_score_id, remove_clashes);
            if (annotation_ok && meta_ok) consensus_map_filtered.push_back(*cm_it);
          }
        }
        //delete unassignedPeptideIdentifications
        if (remove_unassigned_ids)
        {
          consensus_map_filtered.getUnassignedPeptideIdentifications().clear();
        }
        //update minimum and maximum position/intensity
        consensus_map_filtered.updateRanges();

        // sort if desired
        if (sort)
        {
          consensus_map_filtered.sortByPosition();
        }

        if (out_type == FileTypes::FEATUREXML)
        {
          if (maps.size() == 1) // When extracting a feature map from a consensus map, only one map ID should be specified. Hence 'maps' should contain only one integer.
          {
            FeatureMap feature_map_filtered;
            FeatureXMLFile ff;

            for (ConsensusMap::Iterator cm_it = consensus_map_filtered.begin(); cm_it != consensus_map_filtered.end(); ++cm_it)
            {

              for (ConsensusFeature::HandleSetType::const_iterator fh_iter = cm_it->getFeatures().begin(); fh_iter != cm_it->getFeatures().end(); ++fh_iter)
              {
                if ((int)fh_iter->getMapIndex() == maps[0])
                {
                  Feature feature;
                  feature.setRT(fh_iter->getRT());
                  feature.setMZ(fh_iter->getMZ());
                  feature.setIntensity(fh_iter->getIntensity());
                  feature.setCharge(fh_iter->getCharge());
                  feature_map_filtered.push_back(feature);
                }
              }
            }

            //-------------------------------------------------------------
            // writing output
            //-------------------------------------------------------------

            //annotate output with data processing info
            addDataProcessing_(feature_map_filtered, getProcessingInfo_(DataProcessing::FILTERING));

            feature_map_filtered.applyMemberFunction(&UniqueIdInterface::setUniqueId);

            ff.store(out, feature_map_filtered);
          }
          else
          {
            writeLog_("When extracting a feature map from a consensus map, only one map ID should be specified. The 'map' parameter contains more than one. Aborting!");
            printUsage_();
            return ILLEGAL_PARAMETERS;
          }
        }
        else if (out_type == FileTypes::CONSENSUSXML)
        {
          // generate new consensuses with features that appear in the 'maps' list
          ConsensusMap cm_new; // new consensus map

          for (IntList::iterator map_it = maps.begin(); map_it != maps.end(); ++map_it)
          {
            cm_new.getFileDescriptions()[*map_it].filename = consensus_map_filtered.getFileDescriptions()[*map_it].filename;
            cm_new.getFileDescriptions()[*map_it].size = consensus_map_filtered.getFileDescriptions()[*map_it].size;
            cm_new.getFileDescriptions()[*map_it].unique_id = consensus_map_filtered.getFileDescriptions()[*map_it].unique_id;
          }

          cm_new.setProteinIdentifications(consensus_map_filtered.getProteinIdentifications());

          const bool and_connective = getFlag_("consensus:map_and");
          for (ConsensusMap::Iterator cm_it = consensus_map_filtered.begin(); cm_it != consensus_map_filtered.end(); ++cm_it) // iterate over consensuses in the original consensus map
          {
            ConsensusFeature consensus_feature_new(*cm_it); // new consensus feature
            consensus_feature_new.clear();

            ConsensusFeature::HandleSetType::const_iterator fh_it = cm_it->getFeatures().begin();
            ConsensusFeature::HandleSetType::const_iterator fh_it_end = cm_it->getFeatures().end();
            for (; fh_it != fh_it_end; ++fh_it) // iterate over features in consensus
            {
              if (ListUtils::contains(maps, fh_it->getMapIndex()))
              {
                consensus_feature_new.insert(*fh_it);
              }
            }

            if ((!consensus_feature_new.empty() && !and_connective) || (consensus_feature_new.size() == maps.size() && and_connective)) // add the consensus to the consensus map only if it is non-empty
            {
              consensus_feature_new.computeConsensus(); // evaluate position of the consensus
              cm_new.push_back(consensus_feature_new);
            }
          }

          // assign unique ids
          cm_new.applyMemberFunction(&UniqueIdInterface::setUniqueId);

          //-------------------------------------------------------------
          // writing output
          //-------------------------------------------------------------

          if (maps.empty())
          {
            //annotate output with data processing info
            addDataProcessing_(consensus_map_filtered, getProcessingInfo_(DataProcessing::FILTERING));

            f.store(out, consensus_map_filtered);
          }
          else
          {
            //annotate output with data processing info
            addDataProcessing_(cm_new, getProcessingInfo_(DataProcessing::FILTERING));

            f.store(out, cm_new);
          }
        }
      }
      else
      {
        writeLog_("Error: Unknown output file type given. Aborting!");
        printUsage_();
        return ILLEGAL_PARAMETERS;
      }
    }
    else
    {
      writeLog_("Error: Unknown input file type given. Aborting!");
      printUsage_();
      return INCOMPATIBLE_INPUT_DATA;
    }

    return EXECUTION_OK;
  }

  ExitCodes filterByBlackList(MapType& exp, const String& id_blacklist, bool blacklist_imperfect, double rt_tol, double mz_tol)
  {
    vector<ProteinIdentification> protein_ids;
    vector<PeptideIdentification> peptide_ids;
    IdXMLFile().load(id_blacklist, protein_ids, peptide_ids);

    // translate idXML entries into something more handy
    typedef std::vector<Peak2D> IdType;
    IdType ids; // use Peak2D since it has sorting operators already
    for (Size i = 0; i < peptide_ids.size(); ++i)
    {
      if (!(peptide_ids[i].hasRT() && peptide_ids[i].hasMZ()))
      {
        LOG_ERROR << "Identifications given in 'id:blacklist' are missing RT and/or MZ coordinates. Cannot do blacklisting without. Quitting." << std::endl;
        return INCOMPATIBLE_INPUT_DATA;
      }
      Peak2D p;
      p.setRT(peptide_ids[i].getRT());
      p.setMZ(peptide_ids[i].getMZ());
      ids.push_back(p);
    }

    std::sort(ids.begin(), ids.end(), Peak2D::RTLess());

    set<Size> blacklist_idx;
    set<Size> ids_covered;
    for (Size i = 0; i != exp.size(); ++i)
    {
      if (exp[i].getMSLevel() == 2)
      {
        if (!exp[i].getPrecursors().empty())
        {
          double pc_rt = exp[i].getRT();
          double pc_mz = exp[i].getPrecursors()[0].getMZ();

          IdType::iterator p_low = std::lower_bound(ids.begin(), ids.end(), pc_rt - rt_tol, Peak2D::RTLess());
          IdType::iterator p_high = std::lower_bound(ids.begin(), ids.end(), pc_rt + rt_tol, Peak2D::RTLess());

          // if precursor is out of the whole range, then p_low==p_high == (begin()||end())
          // , thus the following loop will not run
          for (IdType::iterator id_it = p_low; id_it != p_high; ++id_it) // RT already checked.. now check m/z
          {
            if (pc_mz - mz_tol < id_it->getMZ() && id_it->getMZ() < pc_mz + mz_tol)
            {
              blacklist_idx.insert(i);
              ids_covered.insert(std::distance(ids.begin(), id_it));
              // no break, since we might cover more IDs here
            }
          }
        }
      }
    }

    LOG_INFO << "Removing " << blacklist_idx.size() << " MS2 spectra." << endl;
    if (ids_covered.size() != ids.size())
    {
      if (!blacklist_imperfect)
      {
        LOG_ERROR << "Covered only " << ids_covered.size() << "/" << ids.size() << " IDs. Check if your input files (raw + ids) match and if your tolerances ('rt' and 'mz') are set properly.\n"
                  << "If you are sure unmatched ids are ok, set the 'id:blacklist_imperfect' flag!" << std::endl;
        return UNEXPECTED_RESULT;
      }
      else
      {
        LOG_WARN << "Covered only " << ids_covered.size() << "/" << ids.size() << " IDs. Check if your input files (raw + ids) match and if your tolerances ('rt' and 'mz') are set properly.\n"
                 << "Remove the 'id:blacklist_imperfect' flag of you want this to be an error!" << std::endl;
      }
    }


    PeakMap exp2 = exp;
    exp2.clear(false);

    for (Size i = 0; i != exp.size(); ++i)
    {
      if (find(blacklist_idx.begin(), blacklist_idx.end(), i) ==
          blacklist_idx.end())
      {
        exp2.addSpectrum(exp[i]);
      }
    }

    exp = exp2;
    return EXECUTION_OK;
  }

  ExitCodes filterByBlackOrWhiteList(bool is_blacklist, MapType& exp, const String& consensus_blacklist, double rt_tol, double mz_tol, bool unit_ppm, std::set<UInt64> map_ids)
  {
    ConsensusMap consensus_map;
    ConsensusXMLFile cxml_file;
    cxml_file.load(consensus_blacklist, consensus_map);
    consensus_map.sortByMZ();

    std::vector<Peak2D> feature_pos;
    // if map_id are specified, only use these for blacklisting
    for (ConsensusMap::const_iterator c_it = consensus_map.begin(); c_it != consensus_map.end(); ++c_it)
    {
      for (ConsensusFeature::const_iterator f_it = c_it->begin(); f_it != c_it->end(); ++f_it)
      {
        UInt64 map_index = f_it->getMapIndex();
        if (map_ids.empty() || map_ids.find(map_index) != map_ids.end())
        {
          Peak2D p;
          p.setMZ(f_it->getMZ());
          p.setRT(f_it->getRT());
          feature_pos.push_back(p);
        }
      }
    }

    // sort by rt to use binary search
    std::sort(feature_pos.begin(), feature_pos.end(), Peak2D::RTLess());
    set<Size> list_idx;
    for (Size i = 0; i != exp.size(); ++i)
    {
      if (exp[i].getMSLevel() == 2)
      {
        if (!exp[i].getPrecursors().empty())
        {
          double pc_mz = exp[i].getPrecursors()[0].getMZ();
          double pc_rt = exp[i].getRT(); // use rt of MS2

          std::vector<Peak2D>::iterator p_low = std::lower_bound(feature_pos.begin(), feature_pos.end(), pc_rt - rt_tol, Peak2D::RTLess());
          std::vector<Peak2D>::iterator p_high = std::lower_bound(feature_pos.begin(), feature_pos.end(), pc_rt + rt_tol, Peak2D::RTLess());

          double mz_tol_da = unit_ppm ? pc_mz * 1e-6 * mz_tol : mz_tol;

          // if precursor is out of the whole range, then p_low==p_high == (begin()||end())
          // , thus the following loop will not run
          for (std::vector<Peak2D>::iterator f_it = p_low; f_it != p_high; ++f_it) // RT already checked.. now check m/z
          {
            if (pc_mz - mz_tol_da < f_it->getMZ() && f_it->getMZ() < pc_mz + mz_tol_da)
            {
              list_idx.insert(i);
              // no break, since we might cover more features here
            }
          }
        }
      }
    }

    // create new experiment
    PeakMap exp2 = exp; // copy meta data
    exp2.clear(false); // clear spectra

    for (Size i = 0; i != exp.size(); ++i)
    {
      // don't need to sort list as it is increasing
      if (is_blacklist)
      {
        // blacklist: add all spectra not contained in list
        if (find(list_idx.begin(), list_idx.end(), i) == list_idx.end())
        {
          exp2.addSpectrum(exp[i]);
        }
      }
      else   // whitelist: add all non MS2 spectra, and MS2 only if in list
      {
        if (exp[i].getMSLevel() != 2 || find(list_idx.begin(), list_idx.end(), i) != list_idx.end())
        {
          exp2.addSpectrum(exp[i]);
        }
      }
    }

    exp = exp2;
    return EXECUTION_OK;
  }

};

int main(int argc, const char** argv)
{
  TOPPFileFilter tool;
  return tool.main(argc, argv);
}

/// @endcond<|MERGE_RESOLUTION|>--- conflicted
+++ resolved
@@ -135,7 +135,6 @@
   }
 
 private:
-<<<<<<< HEAD
   static bool sequenceIsWhiteListed_(const AASequence& peptide_hit_sequence, const StringList& whitelist, const String& sequence_comparison_method) {
     //loop over all sequence entries of the StringList
     for (StringList::const_iterator seq_it = whitelist.begin(); seq_it != whitelist.end(); ++seq_it)
@@ -156,8 +155,6 @@
       return false;
   }
 
-  static bool checkPeptideIdentification_(BaseFeature& feature, const bool remove_annotated_features, const bool remove_unannotated_features, const StringList& sequences, const String& sequence_comparison_method, const StringList& accessions, const bool keep_best_score_id, const bool remove_clashes)
-=======
 
   static bool checkPeptideIdentification_(BaseFeature& feature,
                                           const bool remove_annotated_features,
@@ -167,7 +164,6 @@
                                           const StringList& accessions,
                                           const bool keep_best_score_id,
                                           const bool remove_clashes)
->>>>>>> 7b7f06d2
   {
     //flag: remove_annotated_features and non-empty peptideIdentifications
     if (remove_annotated_features && !feature.getPeptideIdentifications().empty())
@@ -231,32 +227,10 @@
         //loop over all peptideHits
         for (vector<PeptideHit>::const_iterator pep_hit_it = pep_id_it->getHits().begin(); pep_hit_it != pep_id_it->getHits().end(); ++pep_hit_it)
         {
-<<<<<<< HEAD
           if (sequenceIsWhiteListed_(pep_hit_it->getSequence(), sequences, sequence_comparison_method)) {
               sequen = true;
-=======
-          //loop over all sequence entries of the StringList
-          for (StringList::const_iterator seq_it = sequences.begin(); seq_it != sequences.end(); ++seq_it)
-          {
-            if (whitelist_enforce_exact_matches)
-            {
-              if (pep_hit_it->getSequence().toString() == *seq_it 
-                || pep_hit_it->getSequence().toUnmodifiedString() == *seq_it)
-              {
-                sequen = true;
-              }
-            }
-            else
-            {
-              if (pep_hit_it->getSequence().toString().hasSubstring(*seq_it)
-                   || pep_hit_it->getSequence().toUnmodifiedString().hasSubstring(*seq_it))
-              {
-                sequen = true;
-              }
-            }
->>>>>>> 7b7f06d2
-          }
-
+          }
+          
           //loop over all accessions of the peptideHits
           set<String> protein_accessions = pep_hit_it->extractProteinAccessionsSet();
           for (set<String>::const_iterator p_acc_it = protein_accessions.begin(); p_acc_it != protein_accessions.end(); ++p_acc_it)
@@ -407,13 +381,8 @@
     registerTOPPSubsection_("id", "ID options. The Priority of the id-flags is: remove_annotated_features / remove_unannotated_features -> remove_clashes -> keep_best_score_id -> sequences_whitelist  / accessions_whitelist");
     registerFlag_("id:remove_clashes", "Remove features with id clashes (different sequences mapped to one feature)", true);
     registerFlag_("id:keep_best_score_id", "in case of multiple peptide identifications, keep only the id with best score");
-<<<<<<< HEAD
-    registerStringList_("id:sequences_whitelist", "<sequence>", StringList(), "Keep only features with white listed sequences, e.g. LYSNLVER or the modification (Oxidation)", false);
+    registerStringList_("id:sequences_whitelist", "<sequence>", StringList(), "Keep only features containing whitelisted substrings, e.g. features containing LYSNLVER or the modification (Oxidation). To control comparison method used for whitelisting, see 'id:sequence_comparison_method'.", false);
     registerStringOption_("id:sequence_comparison_method", "substring|exact", "substring", "Comparison method used to determine if a feature is whitelisted.", false, true);
-=======
-    registerStringList_("id:sequences_whitelist", "<sequence>", StringList(), "Keep only features containing whitelisted substrings, e.g. features containing LYSNLVER or the modification (Oxidation). To keep only features matching whitelisted sequences *exactly*, set flag 'id:sequences_whitelist_enforce_exact_matches'.", false);
-    registerFlag_("id:sequences_whitelist_enforce_exact_matches", "Require exact matches when using 'id:sequences_whitelist'.", true);
->>>>>>> 7b7f06d2
     registerStringList_("id:accessions_whitelist", "<accessions>", StringList(), "keep only features with white listed accessions, e.g. sp|P02662|CASA1_BOVIN", false);
     // XXX: Proper description of this parameter.
     setValidStrings_("id:sequence_comparison_method", ListUtils::create<String>("substring,exact"));
