--- conflicted
+++ resolved
@@ -520,13 +520,9 @@
         addTextItemToBottomRow_(is_zoom, 6, c);
       }
       else
-<<<<<<< HEAD
-      {  // has identifications
-=======
       {
         c = QColor(175, 255, 175); // with identification: light green
         
->>>>>>> aff05249
         for (Size pi_idx = 0; pi_idx != id_count; ++pi_idx)
         {
           for (Size ph_idx = 0; ph_idx != pi[pi_idx].getHits().size(); ++ph_idx)
