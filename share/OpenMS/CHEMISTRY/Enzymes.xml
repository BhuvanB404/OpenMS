<?xml version="1.0" encoding="ISO-8859-1"?>
<PARAMETERS>
  <NODE name="Enzymes">
    <NODE name="Trypsin">
      <ITEM name="Name" value="Trypsin" type="string" />
      <ITEM name="RegEx" value="(?&lt;=[KR])(?!P)" type="string" />
      <ITEM name="RegExDescription" value="Trypsin cleaves following a K or R residue unless the next residue is P." type="string" />
      <ITEM name="NTermGain" value="H" type="string" />
      <ITEM name="CTermGain" value="OH" type="string" />
      <ITEM name="PSIID" value="MS:1001251" type="string" />
      <ITEM name="XTandemID" value="[KR]|{P}" type="string" />
      <ITEM name="OMSSAID" value="0" type="int" />
      <ITEM name="CometID" value="1" type="int" />
    </NODE>
    <NODE name="Arg-C">
      <ITEM name="Name" value="Arg-C" type="string" />
      <ITEM name="RegEx" value="(?&lt;=R)(?!P)" type="string" />
      <ITEM name="RegExDescription" value="Arg-C cleaves following R residue unless the next residue is P." type="string" />
      <ITEM name="NTermGain" value="H" type="string" />
      <ITEM name="CTermGain" value="OH" type="string" />
      <ITEM name="PSIID" value="MS:1001303" type="string" />
      <ITEM name="XTandemID" value="[R]|{P}" type="string" />
      <ITEM name="OMSSAID" value="1" type="int" />
      <ITEM name="CometID" value="5" type="int" />
      <NODE name="Synonyms">
        <ITEM name="Clostripain" value="Clostripain" type="string" />
        <ITEM name="argc" value="argc" type="string" />
      </NODE>
    </NODE>
    <NODE name="Arg-C/P">
      <ITEM name="Name" value="Arg-C/P" type="string" />
      <ITEM name="RegEx" value="(?&lt;=R)" type="string" />
      <ITEM name="RegExDescription" value="Arg-C/P cleaves after R residues." type="string" />
      <ITEM name="NTermGain" value="H" type="string" />
      <ITEM name="CTermGain" value="OH" type="string" />
      <ITEM name="MSGFid" value="6" type="int" />
    </NODE>
    <NODE name="Asp-N">
      <ITEM name="Name" value="Asp-N" type="string" />
      <ITEM name="RegEx" value="(?=[BD])" type="string" />
      <ITEM name="RegExDescription" value="Asp-N cleaves before B or D." type="string" />
      <ITEM name="NTermGain" value="OH" type="string" />
      <ITEM name="CTermGain" value="H" type="string" />
<<<<<<< HEAD
      <ITEM name="PSIid" value="MS:1001304" type="string" />
      <ITEM name="XTANDEMid" value="[X]|[BD]" type="string" />
      <ITEM name="OMSSAid" value="12" type="int" />
      <ITEM name="MSGFid" value="7" type="int" />
    </NODE>
    <NODE name="Asp-N/B">
      <ITEM name="Name" value="Asp-N/B" type="string" />
      <ITEM name="RegEx" value="(?=[D])" type="string" />
      <ITEM name="RegExDescription" value="Asp-N/B cleaves before D." type="string" />
      <ITEM name="NTermGain" value="OH" type="string" />
      <ITEM name="CTermGain" value="H" type="string" />
      <ITEM name="XTANDEMid" value="[X]|[D]" type="string" />
      <ITEM name="MSGFid" value="7" type="int" />
=======
      <ITEM name="PSIID" value="MS:1001304" type="string" />
      <ITEM name="XTandemID" value="[X]|[BD]" type="string" />
      <ITEM name="OMSSAID" value="12" type="int" />
      <ITEM name="CometID" value="6" type="int" />
>>>>>>> 2da995dd
    </NODE>
    <NODE name="Asp-N_ambic">
      <ITEM name="Name" value="Asp-N_ambic" type="string" />
      <ITEM name="RegEx" value="(?=[DE])" type="string" />
      <ITEM name="RegExDescription" value="Asp-N_ambic cleaves before D or E." type="string" />
      <ITEM name="NTermGain" value="OH" type="string" />
      <ITEM name="CTermGain" value="H" type="string" />
      <ITEM name="PSIID" value="MS:1001305" type="string" />
      <ITEM name="XTandemID" value="[X]|[DE]" type="string" />
      <ITEM name="OMSSAID" value="19" type="int" />
    </NODE>
    <NODE name="Chymotrypsin">
      <ITEM name="Name" value="Chymotrypsin" type="string" />
      <ITEM name="RegEx" value="(?&lt;=[FLWY])(?!P)" type="string" />
      <ITEM name="RegExDescription" value="Chymotrypsin cleaves following F, Y, W or L residue unless the next residue is P." type="string" />
      <ITEM name="NTermGain" value="H" type="string" />
      <ITEM name="CTermGain" value="OH" type="string" />
      <ITEM name="PSIID" value="MS:1001306" type="string" />
      <ITEM name="XTandemID" value="[FYWL]|{P}" type="string" />
      <ITEM name="OMSSAID" value="3" type="int" />
      <ITEM name="CometID" value="10" type="int" />
    </NODE>
    <NODE name="Chymotrypsin/P">
      <ITEM name="Name" value="Chymotrypsin/P" type="string" />
      <ITEM name="RegEx" value="(?&lt;=[FLWY])" type="string" />
      <ITEM name="RegExDescription" value="Chymotrypsin cleaves following F, Y, W or L residue." type="string" />
      <ITEM name="NTermGain" value="H" type="string" />
      <ITEM name="CTermGain" value="OH" type="string" />
      <ITEM name="XTANDEMid" value="[FYWL]|[X]" type="string" />
    </NODE>
    <NODE name="CNBr">
      <ITEM name="Name" value="CNBr" type="string" />
      <ITEM name="RegEx" value="(?&lt;=M)" type="string" />
      <ITEM name="RegExDescription" value="CNBr cleaves following M." type="string" />
      <ITEM name="NTermGain" value="H" type="string" />
      <ITEM name="CTermGain" value="OH" type="string" />
      <ITEM name="PSIID" value="MS:1001307" type="string" />
      <ITEM name="XTandemID" value="[M]|[X]" type="string" />
      <ITEM name="OMSSAID" value="2" type="int" />
      <ITEM name="CometID" value="7" type="int" />
    </NODE>
    <NODE name="Formic_acID">
      <ITEM name="Name" value="Formic_acID" type="string" />
      <ITEM name="RegEx" value="((?&lt;=D))|((?=D))" type="string" />
      <ITEM name="RegExDescription" value="Formic_acid cuts after D and next residue is D." type="string" />
      <ITEM name="NTermGain" value="H" type="string" />
      <ITEM name="CTermGain" value="OH" type="string" />
      <ITEM name="PSIID" value="MS:1001308" type="string" />
      <ITEM name="XTandemID" value="[D]|[D]" type="string" />
      <ITEM name="OMSSAID" value="4" type="int" />
    </NODE>
    <NODE name="Lys-C">
      <ITEM name="Name" value="Lys-C" type="string" />
      <ITEM name="RegEx" value="(?&lt;=K)(?!P)" type="string" />
      <ITEM name="RegExDescription" value="Lys-C cuts after K if not followed by P." type="string" />
      <ITEM name="NTermGain" value="H" type="string" />
      <ITEM name="CTermGain" value="OH" type="string" />
      <ITEM name="PSIID" value="MS:1001309" type="string" />
      <ITEM name="XTandemID" value="[K]|{P}" type="string" />
      <ITEM name="OMSSAID" value="5" type="int" />
      <ITEM name="CometID" value="3" type="int" />
    </NODE>
    <NODE name="Lys-N">
      <ITEM name="Name" value="Lys-N" type="string" />
      <ITEM name="RegEx" value="(?=K)" type="string" />
      <ITEM name="RegExDescription" value="Lys-N cuts before K" type="string" />
      <ITEM name="NTermGain" value="H" type="string" />
      <ITEM name="CTermGain" value="OH" type="string" />
      <ITEM name="PSIID" value="" type="string" />
      <ITEM name="XTandemID" value="[X]|[K]" type="string" />
      <ITEM name="CometID" value="4" type="int" />
    </NODE>
    <NODE name="Lys-C/P">
      <ITEM name="Name" value="Lys-C/P" type="string" />
      <ITEM name="RegEx" value="(?&lt;=K)" type="string" />
      <ITEM name="RegExDescription" value="Lys-C/P cuts after K." type="string" />
      <ITEM name="NTermGain" value="H" type="string" />
      <ITEM name="CTermGain" value="OH" type="string" />
<<<<<<< HEAD
      <ITEM name="PSIid" value="MS:1001310" type="string" />
      <ITEM name="XTANDEMid" value="[K]|[X]" type="string" />
      <ITEM name="OMSSAid" value="6" type="int" />
      <ITEM name="MSGFid" value="3" type="int" />
    </NODE>
    <NODE name="Lys-N">
      <ITEM name="Name" value="Lys-N" type="string" />
      <ITEM name="RegEx" value="(?=[D])" type="string" />
      <ITEM name="RegExDescription" value="Lys-N cuts before K." type="string" />
      <ITEM name="NTermGain" value="OH" type="string" />
      <ITEM name="CTermGain" value="H" type="string" />
      <ITEM name="XTANDEMid" value="[X]|[K]" type="string" />
      <ITEM name="MSGFid" value="4" type="int" />
=======
      <ITEM name="PSIID" value="MS:1001310" type="string" />
      <ITEM name="XTandemID" value="[K]|[X]" type="string" />
      <ITEM name="OMSSAID" value="6" type="int" />
>>>>>>> 2da995dd
    </NODE>
    <NODE name="PepsinA">
      <ITEM name="Name" value="PepsinA" type="string" />
      <ITEM name="RegEx" value="(?&lt;=[FL])" type="string" />
      <ITEM name="RegExDescription" value="PepsinA cuts after F or L." type="string" />
      <ITEM name="NTermGain" value="H" type="string" />
      <ITEM name="CTermGain" value="OH" type="string" />
      <ITEM name="PSIID" value="MS:1001311" type="string" />
      <ITEM name="XTandemID" value="[FL]|[X]" type="string" />
      <ITEM name="OMSSAID" value="7" type="int" />
      <ITEM name="CometID" value="9" type="int" />
    </NODE>
    <NODE name="TrypChymo">
      <ITEM name="Name" value="TrypChymo" type="string" />
      <ITEM name="RegEx" value="(?&lt;=[KRFLWY])(?!P)" type="string" />
      <ITEM name="RegExDescription" value="TrypChymo cuts after F, Y, W, L, K or R if not followed by P." type="string" />
      <ITEM name="NTermGain" value="H" type="string" />
      <ITEM name="CTermGain" value="OH" type="string" />
      <ITEM name="PSIID" value="MS:1001312" type="string" />
      <ITEM name="XTandemID" value="[FYWLKR]|{P}" type="string" />
      <ITEM name="OMSSAID" value="9" type="int" />
    </NODE>
    <NODE name="Trypsin/P">
      <ITEM name="Name" value="Trypsin/P" type="string" />
      <ITEM name="RegEx" value="(?&lt;=[KR])" type="string" />
      <ITEM name="RegExDescription" value="Trypsin/P cuts after K or R." type="string" />
      <ITEM name="NTermGain" value="H" type="string" />
      <ITEM name="CTermGain" value="OH" type="string" />
<<<<<<< HEAD
      <ITEM name="PSIid" value="MS:1001313" type="string" />
      <ITEM name="XTANDEMid" value="[KR]|[X]" type="string" />
      <ITEM name="OMSSAid" value="10" type="int" />
      <ITEM name="MSGFid" value="1" type="int" />
=======
      <ITEM name="PSIID" value="MS:1001313" type="string" />
      <ITEM name="XTandemID" value="[KR]|[X]" type="string" />
      <ITEM name="OMSSAID" value="10" type="int" />
      <ITEM name="CometID" value="2" type="int" />
>>>>>>> 2da995dd
    </NODE>
    <NODE name="V8-DE">
      <ITEM name="Name" value="V8-DE" type="string" />
      <ITEM name="RegEx" value="(?&lt;=[BDEZ])(?!P)" type="string" />
      <ITEM name="RegExDescription" value="V8-DE cuts after B, D, E or Z if not followed by P." type="string" />
      <ITEM name="NTermGain" value="H" type="string" />
      <ITEM name="CTermGain" value="OH" type="string" />
      <ITEM name="PSIID" value="MS:1001314" type="string" />
      <ITEM name="XTandemID" value="[BDEZ]|{P}" type="string" />
    </NODE>
    <NODE name="V8-E">
      <ITEM name="Name" value="V8-E" type="string" />
      <ITEM name="RegEx" value="(?&lt;=[EZ])(?!P)" type="string" />
      <ITEM name="RegExDescription" value="V8-E cuts after E or Z if not followed by P." type="string" />
      <ITEM name="NTermGain" value="H" type="string" />
      <ITEM name="CTermGain" value="OH" type="string" />
      <ITEM name="PSIID" value="MS:1001315" type="string" />
      <ITEM name="XTandemID" value="[EZ]|{P}" type="string" />
    </NODE>
    <NODE name="leukocyte elastase">
      <ITEM name="Name" value="leukocyte elastase" type="string" />
      <ITEM name="RegEx" value="(?&lt;=[AILV])(?!P)" type="string" />
      <ITEM name="RegExDescription" value="leukocyte elastase cuts after A, L, I or V if not followed by P." type="string" />
      <ITEM name="NTermGain" value="H" type="string" />
      <ITEM name="CTermGain" value="OH" type="string" />
      <ITEM name="XTandemID" value="[ALIV]|{P}" type="string" />
      <ITEM name="PSIID" value="MS:1001915" type="string" />
    </NODE>
    <NODE name="proline endopeptidase">
      <ITEM name="Name" value="proline endopeptidase" type="string" />
      <ITEM name="RegEx" value="(?&lt;=[HKR]P)(?!P)" type="string" />
      <ITEM name="RegExDescription" value="proline endopeptidase cuts after HP, KP or RP if not followed by P." type="string" />
      <ITEM name="NTermGain" value="H" type="string" />
      <ITEM name="CTermGain" value="OH" type="string" />
      <ITEM name="PSIID" value="MS:1001916" type="string" />
    </NODE>    
    <NODE name="glutamyl endopeptidase">
      <ITEM name="Name" value="glutamyl endopeptidase" type="string" />
      <ITEM name="RegEx" value="(?&lt;=[DE])" type="string" />
      <ITEM name="RegExDescription" value="glutamyl endopeptidase cuts after D or E." type="string" />
      <ITEM name="NTermGain" value="H" type="string" />
      <ITEM name="CTermGain" value="OH" type="string" />
<<<<<<< HEAD
      <ITEM name="PSIid" value="MS:1001917" type="string" />
      <ITEM name="XTANDEMid" value="[DE]|[X]" type="string" />
      <ITEM name="OMSSAid" value="20" type="int" />
      <ITEM name="MSGFid" value="1" type="int" />
=======
      <ITEM name="PSIID" value="MS:1001917" type="string" />
      <ITEM name="XTandemID" value="[DE]|[X]" type="string" />
      <ITEM name="OMSSAID" value="20" type="int" />
      <ITEM name="CometID" value="8" type="int" />
>>>>>>> 2da995dd
      <NODE name="Synonyms">
        <ITEM name="Glu-C" value="Glu-C" type="string" />
        <ITEM name="staphylococcal protease" value="staphylococcal protease" type="string" />
      </NODE>
    </NODE>
    <NODE name="alphaLP">
      <ITEM name="Name" value="Alpha-lytic protease" type="string" />
      <ITEM name="RegEx" value="(?&lt;=[TASV])" type="string" />
      <ITEM name="RegExDescription" value="Alpha-lytic protease (aLP) cuts after T, A, S, and V." type="string" />
      <ITEM name="NTermGain" value="H" type="string" />
      <ITEM name="CTermGain" value="OH" type="string" />
      <ITEM name="XTANDEMid" value="[ASTV]|[X]" type="string" />
      <ITEM name="MSGFid" value="8" type="int" />
    </NODE>
    <NODE name="2-iodobenzoate">
      <ITEM name="Name" value="2-iodobenzoate" type="string" />
      <ITEM name="RegEx" value="(?&lt;=W)" type="string" />
      <ITEM name="RegExDescription" value="2-iodobenzoate cuts after W." type="string" />
      <ITEM name="NTermGain" value="H" type="string" />
      <ITEM name="CTermGain" value="OH" type="string" />
      <ITEM name="PSIID" value="MS:1001918" type="string" />
      <ITEM name="XTandemID" value="[W]|[X]" type="string" />
    </NODE>
    <NODE name="no cleavage">
      <ITEM name="Name" value="no cleavage" type="string" />
      <ITEM name="RegEx" value="()" type="string" />
      <ITEM name="RegExDescription" value="no cleavage." type="string" />
      <ITEM name="NTermGain" value="H" type="string" />
      <ITEM name="CTermGain" value="OH" type="string" />
<<<<<<< HEAD
      <ITEM name="PSIid" value="MS:1001955" type="string" />
      <ITEM name="XTANDEMid" value="" type="string" />
      <ITEM name="OMSSAid" value="11" type="int" />
      <ITEM name="MSGFid" value="9" type="int" />
=======
      <ITEM name="PSIID" value="MS:1001955" type="string" />
      <ITEM name="XTandemID" value="" type="string" />
      <ITEM name="OMSSAID" value="11" type="int" />
>>>>>>> 2da995dd
    </NODE>
    <NODE name="unspecific cleavage">
      <ITEM name="Name" value="unspecific cleavage" type="string" />
      <ITEM name="RegEx" value="(?&lt;=[A-Z])" type="string" />
      <ITEM name="RegExDescription" value="unspecific cleavage cuts at every site." type="string" />
      <ITEM name="NTermGain" value="H" type="string" />
      <ITEM name="CTermGain" value="OH" type="string" />
<<<<<<< HEAD
      <ITEM name="PSIid" value="MS:1001956" type="string" />
      <ITEM name="XTANDEMid" value="[X]|[X]" type="string" />
      <ITEM name="OMSSAid" value="17" type="int" />
      <ITEM name="MSGFid" value="0" type="int" />
=======
      <ITEM name="PSIID" value="MS:1001956" type="string" />
      <ITEM name="XTandemID" value="[X]|[X]" type="string" />
      <ITEM name="OMSSAID" value="17" type="int" />
      <ITEM name="CometID" value="0" type="int" />
>>>>>>> 2da995dd
    </NODE>
  </NODE>
</PARAMETERS><|MERGE_RESOLUTION|>--- conflicted
+++ resolved
@@ -33,7 +33,8 @@
       <ITEM name="RegExDescription" value="Arg-C/P cleaves after R residues." type="string" />
       <ITEM name="NTermGain" value="H" type="string" />
       <ITEM name="CTermGain" value="OH" type="string" />
-      <ITEM name="MSGFid" value="6" type="int" />
+      <ITEM name="XTandemID" value="[R]|[X]" type="string" />
+      <ITEM name="MSGFID" value="6" type="int" />
     </NODE>
     <NODE name="Asp-N">
       <ITEM name="Name" value="Asp-N" type="string" />
@@ -41,11 +42,11 @@
       <ITEM name="RegExDescription" value="Asp-N cleaves before B or D." type="string" />
       <ITEM name="NTermGain" value="OH" type="string" />
       <ITEM name="CTermGain" value="H" type="string" />
-<<<<<<< HEAD
-      <ITEM name="PSIid" value="MS:1001304" type="string" />
-      <ITEM name="XTANDEMid" value="[X]|[BD]" type="string" />
-      <ITEM name="OMSSAid" value="12" type="int" />
-      <ITEM name="MSGFid" value="7" type="int" />
+      <ITEM name="PSIID" value="MS:1001304" type="string" />
+      <ITEM name="XTandemID" value="[X]|[BD]" type="string" />
+      <ITEM name="OMSSAID" value="12" type="int" />
+      <ITEM name="CometID" value="6" type="int" />
+      <ITEM name="MSGFID" value="7" type="int" />
     </NODE>
     <NODE name="Asp-N/B">
       <ITEM name="Name" value="Asp-N/B" type="string" />
@@ -53,14 +54,8 @@
       <ITEM name="RegExDescription" value="Asp-N/B cleaves before D." type="string" />
       <ITEM name="NTermGain" value="OH" type="string" />
       <ITEM name="CTermGain" value="H" type="string" />
-      <ITEM name="XTANDEMid" value="[X]|[D]" type="string" />
-      <ITEM name="MSGFid" value="7" type="int" />
-=======
-      <ITEM name="PSIID" value="MS:1001304" type="string" />
-      <ITEM name="XTandemID" value="[X]|[BD]" type="string" />
-      <ITEM name="OMSSAID" value="12" type="int" />
-      <ITEM name="CometID" value="6" type="int" />
->>>>>>> 2da995dd
+      <ITEM name="XTandemID" value="[X]|[D]" type="string" />
+      <ITEM name="MSGFID" value="7" type="int" />
     </NODE>
     <NODE name="Asp-N_ambic">
       <ITEM name="Name" value="Asp-N_ambic" type="string" />
@@ -89,7 +84,8 @@
       <ITEM name="RegExDescription" value="Chymotrypsin cleaves following F, Y, W or L residue." type="string" />
       <ITEM name="NTermGain" value="H" type="string" />
       <ITEM name="CTermGain" value="OH" type="string" />
-      <ITEM name="XTANDEMid" value="[FYWL]|[X]" type="string" />
+      <ITEM name="XTandemID" value="[FYWL]|[X]" type="string" />
+      <ITEM name="MSGFID" value="[FYWL]|[X]" type="string" />
     </NODE>
     <NODE name="CNBr">
       <ITEM name="Name" value="CNBr" type="string" />
@@ -102,8 +98,8 @@
       <ITEM name="OMSSAID" value="2" type="int" />
       <ITEM name="CometID" value="7" type="int" />
     </NODE>
-    <NODE name="Formic_acID">
-      <ITEM name="Name" value="Formic_acID" type="string" />
+    <NODE name="Formic_acid">
+      <ITEM name="Name" value="Formic_acid" type="string" />
       <ITEM name="RegEx" value="((?&lt;=D))|((?=D))" type="string" />
       <ITEM name="RegExDescription" value="Formic_acid cuts after D and next residue is D." type="string" />
       <ITEM name="NTermGain" value="H" type="string" />
@@ -127,11 +123,12 @@
       <ITEM name="Name" value="Lys-N" type="string" />
       <ITEM name="RegEx" value="(?=K)" type="string" />
       <ITEM name="RegExDescription" value="Lys-N cuts before K" type="string" />
-      <ITEM name="NTermGain" value="H" type="string" />
-      <ITEM name="CTermGain" value="OH" type="string" />
+      <ITEM name="NTermGain" value="OH" type="string" />
+      <ITEM name="CTermGain" value="H" type="string" />
       <ITEM name="PSIID" value="" type="string" />
       <ITEM name="XTandemID" value="[X]|[K]" type="string" />
       <ITEM name="CometID" value="4" type="int" />
+      <ITEM name="MSGFID" value="4" type="int" />
     </NODE>
     <NODE name="Lys-C/P">
       <ITEM name="Name" value="Lys-C/P" type="string" />
@@ -139,25 +136,10 @@
       <ITEM name="RegExDescription" value="Lys-C/P cuts after K." type="string" />
       <ITEM name="NTermGain" value="H" type="string" />
       <ITEM name="CTermGain" value="OH" type="string" />
-<<<<<<< HEAD
-      <ITEM name="PSIid" value="MS:1001310" type="string" />
-      <ITEM name="XTANDEMid" value="[K]|[X]" type="string" />
-      <ITEM name="OMSSAid" value="6" type="int" />
-      <ITEM name="MSGFid" value="3" type="int" />
-    </NODE>
-    <NODE name="Lys-N">
-      <ITEM name="Name" value="Lys-N" type="string" />
-      <ITEM name="RegEx" value="(?=[D])" type="string" />
-      <ITEM name="RegExDescription" value="Lys-N cuts before K." type="string" />
-      <ITEM name="NTermGain" value="OH" type="string" />
-      <ITEM name="CTermGain" value="H" type="string" />
-      <ITEM name="XTANDEMid" value="[X]|[K]" type="string" />
-      <ITEM name="MSGFid" value="4" type="int" />
-=======
       <ITEM name="PSIID" value="MS:1001310" type="string" />
       <ITEM name="XTandemID" value="[K]|[X]" type="string" />
       <ITEM name="OMSSAID" value="6" type="int" />
->>>>>>> 2da995dd
+      <ITEM name="MSGFID" value="3" type="int" />
     </NODE>
     <NODE name="PepsinA">
       <ITEM name="Name" value="PepsinA" type="string" />
@@ -186,17 +168,11 @@
       <ITEM name="RegExDescription" value="Trypsin/P cuts after K or R." type="string" />
       <ITEM name="NTermGain" value="H" type="string" />
       <ITEM name="CTermGain" value="OH" type="string" />
-<<<<<<< HEAD
-      <ITEM name="PSIid" value="MS:1001313" type="string" />
-      <ITEM name="XTANDEMid" value="[KR]|[X]" type="string" />
-      <ITEM name="OMSSAid" value="10" type="int" />
-      <ITEM name="MSGFid" value="1" type="int" />
-=======
       <ITEM name="PSIID" value="MS:1001313" type="string" />
       <ITEM name="XTandemID" value="[KR]|[X]" type="string" />
       <ITEM name="OMSSAID" value="10" type="int" />
       <ITEM name="CometID" value="2" type="int" />
->>>>>>> 2da995dd
+      <ITEM name="MSGFID" value="1" type="int" />
     </NODE>
     <NODE name="V8-DE">
       <ITEM name="Name" value="V8-DE" type="string" />
@@ -222,8 +198,8 @@
       <ITEM name="RegExDescription" value="leukocyte elastase cuts after A, L, I or V if not followed by P." type="string" />
       <ITEM name="NTermGain" value="H" type="string" />
       <ITEM name="CTermGain" value="OH" type="string" />
+      <ITEM name="PSIID" value="MS:1001915" type="string" />
       <ITEM name="XTandemID" value="[ALIV]|{P}" type="string" />
-      <ITEM name="PSIID" value="MS:1001915" type="string" />
     </NODE>
     <NODE name="proline endopeptidase">
       <ITEM name="Name" value="proline endopeptidase" type="string" />
@@ -239,17 +215,11 @@
       <ITEM name="RegExDescription" value="glutamyl endopeptidase cuts after D or E." type="string" />
       <ITEM name="NTermGain" value="H" type="string" />
       <ITEM name="CTermGain" value="OH" type="string" />
-<<<<<<< HEAD
-      <ITEM name="PSIid" value="MS:1001917" type="string" />
-      <ITEM name="XTANDEMid" value="[DE]|[X]" type="string" />
-      <ITEM name="OMSSAid" value="20" type="int" />
-      <ITEM name="MSGFid" value="1" type="int" />
-=======
       <ITEM name="PSIID" value="MS:1001917" type="string" />
       <ITEM name="XTandemID" value="[DE]|[X]" type="string" />
       <ITEM name="OMSSAID" value="20" type="int" />
       <ITEM name="CometID" value="8" type="int" />
->>>>>>> 2da995dd
+      <ITEM name="MSGFID" value="1" type="int" />
       <NODE name="Synonyms">
         <ITEM name="Glu-C" value="Glu-C" type="string" />
         <ITEM name="staphylococcal protease" value="staphylococcal protease" type="string" />
@@ -261,8 +231,8 @@
       <ITEM name="RegExDescription" value="Alpha-lytic protease (aLP) cuts after T, A, S, and V." type="string" />
       <ITEM name="NTermGain" value="H" type="string" />
       <ITEM name="CTermGain" value="OH" type="string" />
-      <ITEM name="XTANDEMid" value="[ASTV]|[X]" type="string" />
-      <ITEM name="MSGFid" value="8" type="int" />
+      <ITEM name="XTandemID" value="[ASTV]|[X]" type="string" />
+      <ITEM name="MSGFID" value="8" type="int" />
     </NODE>
     <NODE name="2-iodobenzoate">
       <ITEM name="Name" value="2-iodobenzoate" type="string" />
@@ -279,16 +249,10 @@
       <ITEM name="RegExDescription" value="no cleavage." type="string" />
       <ITEM name="NTermGain" value="H" type="string" />
       <ITEM name="CTermGain" value="OH" type="string" />
-<<<<<<< HEAD
-      <ITEM name="PSIid" value="MS:1001955" type="string" />
-      <ITEM name="XTANDEMid" value="" type="string" />
-      <ITEM name="OMSSAid" value="11" type="int" />
-      <ITEM name="MSGFid" value="9" type="int" />
-=======
       <ITEM name="PSIID" value="MS:1001955" type="string" />
       <ITEM name="XTandemID" value="" type="string" />
       <ITEM name="OMSSAID" value="11" type="int" />
->>>>>>> 2da995dd
+      <ITEM name="MSGFID" value="9" type="int" />
     </NODE>
     <NODE name="unspecific cleavage">
       <ITEM name="Name" value="unspecific cleavage" type="string" />
@@ -296,17 +260,11 @@
       <ITEM name="RegExDescription" value="unspecific cleavage cuts at every site." type="string" />
       <ITEM name="NTermGain" value="H" type="string" />
       <ITEM name="CTermGain" value="OH" type="string" />
-<<<<<<< HEAD
-      <ITEM name="PSIid" value="MS:1001956" type="string" />
-      <ITEM name="XTANDEMid" value="[X]|[X]" type="string" />
-      <ITEM name="OMSSAid" value="17" type="int" />
-      <ITEM name="MSGFid" value="0" type="int" />
-=======
       <ITEM name="PSIID" value="MS:1001956" type="string" />
       <ITEM name="XTandemID" value="[X]|[X]" type="string" />
       <ITEM name="OMSSAID" value="17" type="int" />
       <ITEM name="CometID" value="0" type="int" />
->>>>>>> 2da995dd
+      <ITEM name="MSGFID" value="0" type="int" />
     </NODE>
   </NODE>
 </PARAMETERS>