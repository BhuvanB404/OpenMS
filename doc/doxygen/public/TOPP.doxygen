// --------------------------------------------------------------------------
//                   OpenMS -- Open-Source Mass Spectrometry
// --------------------------------------------------------------------------
// Copyright The OpenMS Team -- Eberhard Karls University Tuebingen,
// ETH Zurich, and Freie Universitaet Berlin 2002-2021.
//
// This software is released under a three-clause BSD license:
//  * Redistributions of source code must retain the above copyright
//    notice, this list of conditions and the following disclaimer.
//  * Redistributions in binary form must reproduce the above copyright
//    notice, this list of conditions and the following disclaimer in the
//    documentation and/or other materials provided with the distribution.
//  * Neither the name of any author or any participating institution
//    may be used to endorse or promote products derived from this software
//    without specific prior written permission.
// For a full list of authors, refer to the file AUTHORS.
// --------------------------------------------------------------------------
// THIS SOFTWARE IS PROVIDED BY THE COPYRIGHT HOLDERS AND CONTRIBUTORS "AS IS"
// AND ANY EXPRESS OR IMPLIED WARRANTIES, INCLUDING, BUT NOT LIMITED TO, THE
// IMPLIED WARRANTIES OF MERCHANTABILITY AND FITNESS FOR A PARTICULAR PURPOSE
// ARE DISCLAIMED. IN NO EVENT SHALL ANY OF THE AUTHORS OR THE CONTRIBUTING
// INSTITUTIONS BE LIABLE FOR ANY DIRECT, INDIRECT, INCIDENTAL, SPECIAL,
// EXEMPLARY, OR CONSEQUENTIAL DAMAGES (INCLUDING, BUT NOT LIMITED TO,
// PROCUREMENT OF SUBSTITUTE GOODS OR SERVICES; LOSS OF USE, DATA, OR PROFITS;
// OR BUSINESS INTERRUPTION) HOWEVER CAUSED AND ON ANY THEORY OF LIABILITY,
// WHETHER IN CONTRACT, STRICT LIABILITY, OR TORT (INCLUDING NEGLIGENCE OR
// OTHERWISE) ARISING IN ANY WAY OUT OF THE USE OF THIS SOFTWARE, EVEN IF
// ADVISED OF THE POSSIBILITY OF SUCH DAMAGE.
//
// --------------------------------------------------------------------------
// $Maintainer:  $
// $Authors: Marc Sturm $
// --------------------------------------------------------------------------

/**
  @page TOPP_documentation TOPP documentation

  'TOPP - The %OpenMS Proteomics Pipeline' is a pipeline for the analysis of HPLC-MS data. It consists of several small applications that
  can be chained to create analysis pipelines tailored for a specific problem.

 	The TOPP tools are divided into several subgroups:

<<<<<<< HEAD
  <b>File Handling</b>
  - @subpage TOPP_DTAExtractor - Extracts spectra of an MS run file to several files in DTA format.
=======
  <b>Graphical Tools</b>
  - @subpage TOPP_TOPPView - A viewer for mass spectrometry data.
  - @subpage TOPP_TOPPAS - An assistant for GUI-driven TOPP workflow design.
  - @subpage TOPP_INIFileEditor - An editor for %OpenMS configuration files.
  - @subpage TOPP_SwathWizard - A user-friendly step-by-step wizard for SWATH data analysis

  <b>File Converter</b>
>>>>>>> 7fcfaf66
  - @subpage TOPP_FileConverter - Converts between different MS file formats.
  - @subpage TOPP_IDFileConverter - Converts between different identification file formats.  
  - @subpage UTILS_TargetedFileConverter - Converts targeted files (such as tsv or TraML files).
  - @subpage UTILS_MSstatsConverter - Convert to MSstats input file format.
  - @subpage UTILS_TriqlerConverter - Convert to Triqler input file format.
  
  <b>File Handling</b>  
  - @subpage TOPP_FileFilter - Extracts or manipulates portions of data from peak, feature or consensus feature files.
  - @subpage UTILS_DatabaseFilter - Filter protein databases.
  - @subpage TOPP_FileInfo - Shows basic information about the file, such as data ranges and file type.  
  - @subpage TOPP_FileMerger - Merges several MS files into one file.
  - @subpage TOPP_IDMerger -  Merges several protein/peptide identification files into one file.  
  - @subpage TOPP_TextExporter - Exports various XML formats to a text file.
  - @subpage TOPP_MzTabExporter - Exports various XML formats to an mzTab file.  
  - @subpage TOPP_DTAExtractor - Extracts spectra of an MS run file to several files in DTA format. 
  - @subpage TOPP_IDRipper - Splits protein/peptide identifications according their file-origin.
  - @subpage TOPP_IDFileConverter - Converts identification engine file formats.
  - @subpage TOPP_MapStatistics - Extract extended statistics on the features of a map for quality control.

  <b>Centroiding</b>
  - @subpage TOPP_PeakPickerHiRes - Finds mass spectrometric peaks in profile mass spectra.
  - @subpage TOPP_PeakPickerWavelet - Finds mass spectrometric peaks in profile mass spectra.

  <b>Spectrum processing: peak filtering</b>
  - @subpage TOPP_SpectraFilterBernNorm - Applies a filter to peak spectra.
  - @subpage TOPP_SpectraFilterMarkerMower - Applies a filter to peak spectra.
  - @subpage TOPP_SpectraFilterNLargest - Applies a filter to peak spectra.
  - @subpage TOPP_SpectraFilterNormalizer - Applies a filter to peak spectra.
  - @subpage TOPP_SpectraFilterParentPeakMower - Applies a filter to peak spectra.
  - @subpage TOPP_SpectraFilterScaler - Applies a filter to peak spectra.
  - @subpage TOPP_SpectraFilterSqrtMower - Applies a filter to peak spectra.
  - @subpage TOPP_SpectraFilterThresholdMower - Applies a filter to peak spectra.
  - @subpage TOPP_SpectraFilterWindowMower - Applies a filter to peak spectra.
  - @subpage TOPP_BaselineFilter - Removes the baseline from profile spectra using a top-hat filter.
  - @subpage TOPP_NoiseFilterGaussian - Removes noise from profile spectra by using different smoothing techniques.
  - @subpage TOPP_NoiseFilterSGolay - Removes noise from profile spectra by using different smoothing techniques.
<b>Spectrum processing: peak normalization</b>
  - @subpage TOPP_MapNormalizer - Normalizes peak intensities in an MS run.  
  
  <b>Mass Correction and Calibration</b>
  - @subpage TOPP_InternalCalibration - Applies an internal mass calibration.
  - @subpage TOPP_ExternalCalibration - Applies an external mass calibration.
  - @subpage TOPP_HighResPrecursorMassCorrector - Correct the precursor entries of tandem MS scans for high resolution data.
  - @subpage TOPP_PrecursorMassCorrector - Correct the precursor entries of tandem MS scans (low-res only).
  - @subpage TOPP_TOFCalibration - Applies time of flight mass calibration.
  
  <b>Spectrum processing: Misc</b>
  - @subpage TOPP_Resampler - Transforms an LC-MS map into an equally-spaced (in RT and m/z) map.
  - @subpage TOPP_SpectraMerger - Merges spectra from an LC-MS map, either by precursor or by RT blocks.

  <b>Spectrum Clustering</b>
  - @subpage TOPP_MaRaClusterAdapter - Run the spectral clustering implemented in MaRaCluster.    

  <b>Map Alignment</b>
  - @subpage TOPP_MapAlignerIdentification - Corrects RT distortions between maps based on common peptide identifications using one map as reference.
  - @subpage TOPP_MapAlignerTreeGuided - Corrects RT distortions between maps based on common peptide identifications guided by a similarity tree.
  - @subpage TOPP_MapAlignerPoseClustering - Corrects RT distortions between maps using a pose clustering approach (not using pep-ids and a linear model).
  - @subpage TOPP_MapAlignerSpectrum - Corrects RT distortions between maps by spectrum alignment.
  - @subpage TOPP_MapRTTransformer - Applies RT transformations to maps.

  <b>Feature linking</b>
  - @subpage TOPP_FeatureLinkerLabeled - Groups corresponding isotope-labeled features in a feature map.
  - @subpage TOPP_FeatureLinkerUnlabeled - Groups corresponding features from multiple maps.
  - @subpage TOPP_FeatureLinkerUnlabeledQT - Groups corresponding features from multiple maps using a QT clustering approach.
  - @subpage TOPP_FeatureLinkerUnlabeledKD - Groups corresponding features from multiple maps using a KD tree.

  <b>Quantitation</b>
  - @subpage TOPP_ConsensusMapNormalizer - Normalizes maps of one consensusXML file (after linking).
  - @subpage TOPP_MassTraceExtractor - Annotates mass traces in centroided LC-MS maps.
  - @subpage TOPP_Decharger - Decharges and merges different feature charge variants of the same chemical entity.
  - @subpage TOPP_EICExtractor - Quantifies signals at given positions in (raw or picked) LC-MS maps.
  - @subpage TOPP_FeatureFinderCentroided - Detects two-dimensional features in centroided LC-MS data.
  - @subpage TOPP_FeatureFinderIdentification - Detects two-dimensional features in MS1 data based on peptide identifications.
  - @subpage TOPP_FeatureFinderIsotopeWavelet - Detects two-dimensional features in uncentroided (=raw) LC-MS data (low-res).
  - @subpage TOPP_FeatureFinderMetabo - Detects two-dimensional features in centroided LC-MS data of metabolites.
  - @subpage TOPP_FeatureFinderMRM - Quantifies features LC-MS/MS MRM data.
  - @subpage TOPP_FeatureFinderMultiplex - Identifies peptide multiplets (pairs, triplets etc., e.g. for SILAC or Dimethyl labeling) and determines their relative abundance.
  - @subpage TOPP_IsobaricAnalyzer - Extracts and normalizes TMT and iTRAQ information from an MS experiment.
  - @subpage TOPP_ProteinQuantifier - Computes protein abundances from annotated feature/consensus maps.
  - @subpage TOPP_ProteinResolver - A peptide-centric algorithm for protein inference.
  - @subpage TOPP_SeedListGenerator - Generates seed lists for feature detection.
  - @subpage UTILS_MetaProSIP - Detect labeled peptides from protein-SIP experiments.
  - @subpage UTILS_ProteomicsLFQ - Perform label-free quantification in a single tool.

  <b>Protein/Peptide Identification</b>
  - @subpage TOPP_CometAdapter - Identifies MS/MS spectra using Comet (external).
  - @subpage TOPP_CompNovo - Performs a peptide/protein identification with the CompNovo engine.
  - @subpage TOPP_CompNovoCID - Performs a peptide/protein identification with the CompNovo engine in CID mode.
  - @subpage TOPP_CruxAdapter - Identifies peptides in MS/MS spectra via Crux and tide-search (external).
  - @subpage TOPP_MascotAdapter - Identifies MS/MS spectra using Mascot (external).
  - @subpage TOPP_MascotAdapterOnline - Identifies MS/MS spectra using Mascot (external).
  - @subpage TOPP_MSGFPlusAdapter - Identifies MS/MS spectra using MSGFPlus (external).
  - @subpage TOPP_MyriMatchAdapter - Identifies MS/MS spectra using MyriMatch (external).
  - @subpage TOPP_OMSSAAdapter - Identifies MS/MS spectra using OMSSA (external).
  - @subpage TOPP_PepNovoAdapter - Identifies MS/MS spectra using PepNovo (external).
  - @subpage TOPP_SpecLibSearcher - Identifies peptide MS/MS spectra by spectral matching with a searchable spectral library.
  - @subpage UTILS_SimpleSearchEngine - A simple database search engine for annotating MS/MS spectra.
  - @subpage TOPP_XTandemAdapter - Identifies MS/MS spectra using XTandem (external).

  <b>Protein/Peptide Processing</b>
  - @subpage TOPP_ConsensusID - Computes a consensus identification from peptide identifications of several identification engines.
  - @subpage TOPP_FalseDiscoveryRate - Estimates the false discovery rate on peptide and protein level using decoy searches.
  - @subpage TOPP_FidoAdapter - Runs the protein inference engine Fido.
  - @subpage TOPP_IDConflictResolver - Resolves ambiguous annotations of features with peptide identifications.
  - @subpage TOPP_IDFilter - Filters results from protein or peptide identification engines based on different criteria.
  - @subpage TOPP_IDMapper - Assigns protein/peptide identifications to feature or consensus features.
  - @subpage TOPP_IDPosteriorErrorProbability - Estimates posterior error probabilities using a mixture model.
  - @subpage TOPP_IDRTCalibration - Can be used to calibrate RTs of peptide hits linearly to standards.
  - @subpage TOPP_LuciphorAdapter - Scores potential phosphorylation sites in order to localize the most probable sites.
  - @subpage TOPP_PeptideIndexer - Refreshes the protein references for all peptide hits.
  - @subpage TOPP_PhosphoScoring - Scores potential phosphorylation sites in order to localize the most probable sites.
  - @subpage TOPP_ProteinInference - Infer proteins from a list of (high-confidence) peptides.
  - @subpage TOPP_PercolatorAdapter - Applies the percolator algorithm to protein/peptide identifications.

  <b>Targeted Experiments and OpenSWATH</b>
  - @subpage UTILS_OpenSwathWorkflow - Complete workflow to run OpenSWATH.
  - @subpage UTILS_AssayGeneratorMetabo - Generates an assay library using DDA data (Metabolomics).
  - @subpage TOPP_InclusionExclusionListCreator - Creates inclusion and/or exclusion lists for LC-MS/MS experiments.
  - @subpage TOPP_MRMMapper - MRMMapper maps measured chromatograms (mzML) and the transitions used (TraML).
  - @subpage UTILS_MRMTransitionGroupPicker - Picks peaks in MRM chromatograms.
  - @subpage TOPP_PrecursorIonSelector - A tool for precursor ion selection based on identification results.
  - @subpage TOPP_OpenSwathAnalyzer - Picks peaks and finds features in an SRM experiment.
  - @subpage TOPP_OpenSwathAssayGenerator - Generates filtered and optimized assays using TraML files.
  - @subpage TOPP_OpenSwathChromatogramExtractor - Extract chromatograms (XIC) from a MS2 map file.
  - @subpage TOPP_OpenSwathConfidenceScoring - Computes confidence scores for OpenSwath results.
  - @subpage TOPP_OpenSwathDecoyGenerator - Generates decoys according to different models for a specific TraML.
  - @subpage TOPP_OpenSwathFeatureXMLToTSV - Converts a featureXML to a tsv.
  - @subpage TOPP_OpenSwathRTNormalizer - This tool will align an SRM / SWATH run to a normalized retention time space.

  <b>Peptide Property Prediction</b>
  - @subpage TOPP_PTModel - Trains a model for the prediction of proteotypic peptides from a training set.
  - @subpage TOPP_PTPredict - Predicts the likelihood of peptides to be proteotypic using a model trained by PTModel.
  - @subpage TOPP_RTModel - Trains a model for the retention time prediction of peptides from a training set.
  - @subpage TOPP_RTPredict - Predicts retention times for peptides using a model trained by RTModel.

  <b>Cross-linking</b>
  - @subpage TOPP_OpenPepXL - Search for peptide pairs linked with a labeled cross-linker.
  - @subpage TOPP_OpenPepXLLF - Search for cross-linked peptide pairs in tandem MS spectra.
  - @subpage TOPP_XFDR - Calculates false discovery rate estimates on cross-link identifications.

  <b>Quality Control</b>
  - @subpage TOPP_QualityControl - A one-in-all QC tool to generate an augmented mzTab
  - @subpage TOPP_DatabaseSuitability - Calculates the suitability of a database for peptide identification search using a de novo approach.

  <b>Misc</b>
  - @subpage TOPP_GenericWrapper - Allows the generic wrapping of external tools.
  - @subpage TOPP_ExecutePipeline - Executes workflows created by TOPPAS.
  - @subpage TOPP_GNPSExport - Export MS/MS data in .MGF format for GNPS.
*/<|MERGE_RESOLUTION|>--- conflicted
+++ resolved
@@ -40,18 +40,10 @@
 
  	The TOPP tools are divided into several subgroups:
 
-<<<<<<< HEAD
   <b>File Handling</b>
   - @subpage TOPP_DTAExtractor - Extracts spectra of an MS run file to several files in DTA format.
-=======
-  <b>Graphical Tools</b>
-  - @subpage TOPP_TOPPView - A viewer for mass spectrometry data.
-  - @subpage TOPP_TOPPAS - An assistant for GUI-driven TOPP workflow design.
-  - @subpage TOPP_INIFileEditor - An editor for %OpenMS configuration files.
-  - @subpage TOPP_SwathWizard - A user-friendly step-by-step wizard for SWATH data analysis
-
+  
   <b>File Converter</b>
->>>>>>> 7fcfaf66
   - @subpage TOPP_FileConverter - Converts between different MS file formats.
   - @subpage TOPP_IDFileConverter - Converts between different identification file formats.  
   - @subpage UTILS_TargetedFileConverter - Converts targeted files (such as tsv or TraML files).
